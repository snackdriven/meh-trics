--- conflicted
+++ resolved
@@ -108,14 +108,8 @@
 Use the result to update UI state.
 
 ## Standard Practices
-<<<<<<< HEAD
-- **Editable copy**: use the `EditableCopy` component for UI text you want to tweak without redeploying.
-- **Lint & format**: run `bun x biome check .` and `bun x biome format .` before committing.
- - **Run tests**: execute `bun run test` to make sure unit tests still pass.
-=======
 - **Lint & format**: run `bunx biome check .` and `bunx biome format .` before committing.
 - **Run tests**: execute `bun run test` to make sure unit tests still pass.
->>>>>>> e39ecd2f
 
 ## Deployment
 Check `DEVELOPMENT.md` for detailed deployment instructions, including how to deploy to Encore Cloud or self‑host using Docker.
