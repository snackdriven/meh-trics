--- conflicted
+++ resolved
@@ -1,4 +1,4 @@
-# moodloop
+# meh-trics
 <p></p>
 Because being a chaotic goblin should still be a measurable lifestyle.
 <P></P>
@@ -111,14 +111,8 @@
 Use the result to update UI state.
 
 ## Standard Practices
-<<<<<<< HEAD
-- **Editable copy**: use the `EditableCopy` component for UI text you want to tweak without redeploying.
-- **Lint & format**: run `bun x biome check .` and `bun x biome format .` before committing.
- - **Run tests**: execute `bun run test` to make sure unit tests still pass.
-=======
 - **Lint & format**: run `bunx biome check .` and `bunx biome format .` before committing.
 - **Run tests**: execute `bun run test` to make sure unit tests still pass.
->>>>>>> 51a3a360
 
 ## Deployment
 Check `DEVELOPMENT.md` for detailed deployment instructions, including how to deploy to Encore Cloud or self‑host using Docker.
