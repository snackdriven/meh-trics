import { useState, useEffect } from "react";

// Main application shell housing all feature tabs and navigation.
import { Tabs, TabsContent, TabsList, TabsTrigger } from "@/components/ui/tabs";
import { Button } from "@/components/ui/button";
import { PulseCheck } from "./components/PulseCheck";
import { MomentMarker } from "./components/MomentMarker";
import { DayView } from "./components/DayView";
import { RoutineTracker } from "./components/RoutineTracker";
import { TaskTracker } from "./components/TaskTracker";
import { HabitTracker } from "./components/HabitTracker";
import { CalendarView } from "./components/CalendarView";
import { GlobalSearch } from "./components/GlobalSearch";
import { ErrorBoundary } from "./components/ErrorBoundary";
import { FeatureErrorBoundary } from "./components/FeatureErrorBoundary";
import { ToastContainer } from "./components/ToastContainer";
import { DarkModeToggle } from "./components/DarkModeToggle";
import { ThemeColorPicker } from "./components/ThemeColorPicker";
import { useToast } from "./hooks/useToast";
import { Brain, Heart, CheckCircle, List, Calendar, Target, Search, RefreshCw, PieChart, Settings, Sun, Sparkles } from "lucide-react";
import { Features } from "./components/Features";
import { EditTabsDialog, TabPref } from "./components/EditTabsDialog";
import { Dashboard } from "./components/Dashboard";
import { SettingsPage } from "./components/SettingsPage";

const defaultPrefs: Record<string, TabPref> = {
  dashboard: { key: "dashboard", label: "Dashboard", emoji: "📊" },
  day: { key: "day", label: "Today", emoji: "🌞" },
  pulse: { key: "pulse", label: "Pulse", emoji: "❤️" },
  moment: { key: "moment", label: "Moment", emoji: "🧠" },
  routine: { key: "routine", label: "Routine", emoji: "✅" },
  habits: { key: "habits", label: "Habits", emoji: "🎯" },
  tasks: { key: "tasks", label: "Tasks", emoji: "📝" },
  calendar: { key: "calendar", label: "Calendar", emoji: "📅" },
<<<<<<< HEAD
  settings: { key: "settings", label: "Settings", emoji: "⚙️" },
=======
  features: { key: "features", label: "Features", emoji: "✨" },
>>>>>>> c6ad7f15
};

export default function App() {
  const { toasts, dismissToast } = useToast();
  const [isSearchOpen, setIsSearchOpen] = useState(false);
  const [isTabsDialogOpen, setIsTabsDialogOpen] = useState(false);
  const [tabPrefs, setTabPrefs] = useState<Record<string, TabPref>>(() => {
    const stored = localStorage.getItem("tabPrefs");
    if (stored) return JSON.parse(stored);
    return defaultPrefs;
  });
  const [tabOrder, setTabOrder] = useState<string[]>(() => {
    const stored = localStorage.getItem("tabOrder");
    if (stored) return JSON.parse(stored);
    return Object.keys(defaultPrefs);
  });
  const [draggedTab, setDraggedTab] = useState<string | null>(null);

  // Global keyboard shortcut for search
  useEffect(() => {
    const handleKeyDown = (e: KeyboardEvent) => {
      if ((e.metaKey || e.ctrlKey) && e.key === 'k') {
        e.preventDefault();
        setIsSearchOpen(true);
      }
    };

    document.addEventListener('keydown', handleKeyDown);
    return () => document.removeEventListener('keydown', handleKeyDown);
  }, []);

  const handleNavDragStart = (key: string) => {
    setDraggedTab(key);
  };

  const handleNavDrop = (key: string) => {
    if (!draggedTab) return;
    const from = tabOrder.indexOf(draggedTab);
    const to = tabOrder.indexOf(key);
    if (from === to) return;
    const newOrder = [...tabOrder];
    newOrder.splice(from, 1);
    newOrder.splice(to, 0, draggedTab);
    setTabOrder(newOrder);
    localStorage.setItem("tabOrder", JSON.stringify(newOrder));
    setDraggedTab(null);
  };

  const handleNavDragOver = (e: React.DragEvent) => e.preventDefault();
  const handleNavDragEnd = () => setDraggedTab(null);

  return (
    <ErrorBoundary>
      <div className="flex min-h-screen bg-gradient-to-br from-purple-50 via-pink-50 to-indigo-50 dark:from-gray-900 dark:via-purple-900 dark:to-indigo-900">
        <Tabs defaultValue="day" orientation="vertical" className="flex w-full min-h-full">
          <TabsList className="sticky top-0 self-start min-h-screen flex flex-col gap-2 w-56 p-4 bg-[color:var(--color-sidebar)] text-[color:var(--color-sidebar-foreground)] border-r border-[color:var(--color-sidebar-border)] backdrop-blur-sm">
            {tabOrder.map(key => (
              <TabsTrigger
                key={key}
                value={key}
                className="flex items-center gap-2 justify-start w-full cursor-move"
                draggable
                onDragStart={() => handleNavDragStart(key)}
                onDragOver={handleNavDragOver}
                onDrop={() => handleNavDrop(key)}
                onDragEnd={handleNavDragEnd}
              >
                <span>{tabPrefs[key].emoji}</span>
                {tabPrefs[key].label}
              </TabsTrigger>
            ))}
          </TabsList>

          <div className="flex-1">
            <div className="p-4">
              <div className="mb-8 text-center">
            <div className="flex items-center justify-center gap-4 mb-3">
              <h1 className="text-5xl font-bold bg-gradient-to-r from-purple-600 to-pink-600 bg-clip-text text-transparent">
                🧠 Second Braincell
              </h1>
              <Button
                variant="outline"
                size="sm"
                onClick={() => setIsSearchOpen(true)}
                className="bg-white/50 hover:bg-white/80 border-purple-200"
              >
                <Search className="h-4 w-4 mr-2" />
                Search
                <kbd className="ml-2 px-1.5 py-0.5 text-xs bg-gray-100 rounded border">
                  ⌘K
                </kbd>
              </Button>
              <DarkModeToggle />
              <ThemeColorPicker />
              <Button variant="ghost" size="icon" onClick={() => setIsTabsDialogOpen(true)}>
                <Settings className="h-4 w-4" />
              </Button>
            </div>
            <p className="text-gray-600 dark:text-gray-200 text-lg">
              Your neurodivergent-first daily companion for moods, moments, and gentle productivity
            </p>
          </div>

            <FeatureErrorBoundary featureName="Dashboard" icon={PieChart}>
              <TabsContent value="dashboard">
                <Dashboard />
              </TabsContent>
            </FeatureErrorBoundary>

            <FeatureErrorBoundary featureName="Day View" icon={Sun}>
              <TabsContent value="day">
                <DayView date={new Date()} onDataUpdated={() => {}} />
              </TabsContent>
            </FeatureErrorBoundary>
            <FeatureErrorBoundary featureName="Pulse Check" icon={Heart}>
              <TabsContent value="pulse">
                <PulseCheck />
              </TabsContent>
            </FeatureErrorBoundary>

            <FeatureErrorBoundary featureName="Moment Marker" icon={Brain}>
              <TabsContent value="moment">
                <MomentMarker />
              </TabsContent>
            </FeatureErrorBoundary>

            <FeatureErrorBoundary featureName="Routine Tracker" icon={CheckCircle}>
              <TabsContent value="routine">
                <RoutineTracker />
              </TabsContent>
            </FeatureErrorBoundary>

            <FeatureErrorBoundary featureName="Habit Tracker" icon={Target}>
              <TabsContent value="habits">
                <HabitTracker />
              </TabsContent>
            </FeatureErrorBoundary>

            <FeatureErrorBoundary featureName="Task Tracker" icon={List}>
              <TabsContent value="tasks">
                <TaskTracker />
              </TabsContent>
            </FeatureErrorBoundary>

            <FeatureErrorBoundary featureName="Calendar View" icon={Calendar}>
              <TabsContent value="calendar">
                <CalendarView />
              </TabsContent>
            </FeatureErrorBoundary>

<<<<<<< HEAD
            <TabsContent value="settings">
              <SettingsPage />
            </TabsContent>
=======
            <FeatureErrorBoundary featureName="Features" icon={Sparkles}>
              <TabsContent value="features">
                <Features />
              </TabsContent>
            </FeatureErrorBoundary>
>>>>>>> c6ad7f15
          </div>
        </div>
        </Tabs>

        <GlobalSearch
          open={isSearchOpen}
          onOpenChange={setIsSearchOpen}
        />

        <EditTabsDialog
          prefs={tabPrefs}
          order={tabOrder}
          open={isTabsDialogOpen}
          onOpenChange={setIsTabsDialogOpen}
          onSave={(prefs, order) => {
            setTabPrefs(prefs);
            setTabOrder(order);
            localStorage.setItem("tabPrefs", JSON.stringify(prefs));
            localStorage.setItem("tabOrder", JSON.stringify(order));
            setIsTabsDialogOpen(false);
          }}
        />

        <ToastContainer toasts={toasts} onDismiss={dismissToast} />
      </div>
    </ErrorBoundary>
  );
}<|MERGE_RESOLUTION|>--- conflicted
+++ resolved
@@ -32,11 +32,8 @@
   habits: { key: "habits", label: "Habits", emoji: "🎯" },
   tasks: { key: "tasks", label: "Tasks", emoji: "📝" },
   calendar: { key: "calendar", label: "Calendar", emoji: "📅" },
-<<<<<<< HEAD
+  features: { key: "features", label: "Features", emoji: "✨" },
   settings: { key: "settings", label: "Settings", emoji: "⚙️" },
-=======
-  features: { key: "features", label: "Features", emoji: "✨" },
->>>>>>> c6ad7f15
 };
 
 export default function App() {
@@ -187,17 +184,15 @@
               </TabsContent>
             </FeatureErrorBoundary>
 
-<<<<<<< HEAD
+            <FeatureErrorBoundary featureName="Features" icon={Sparkles}>
+              <TabsContent value="features">
+                <Features />
+              </TabsContent>
+            </FeatureErrorBoundary>
+
             <TabsContent value="settings">
               <SettingsPage />
             </TabsContent>
-=======
-            <FeatureErrorBoundary featureName="Features" icon={Sparkles}>
-              <TabsContent value="features">
-                <Features />
-              </TabsContent>
-            </FeatureErrorBoundary>
->>>>>>> c6ad7f15
           </div>
         </div>
         </Tabs>
