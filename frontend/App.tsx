import { useState, useEffect } from "react";

// Main application shell housing all feature tabs and navigation.
import { Tabs, TabsContent, TabsList, TabsTrigger } from "@/components/ui/tabs";
import { Button } from "@/components/ui/button";
import { PulseCheck } from "./components/PulseCheck";
import { MomentMarker } from "./components/MomentMarker";
import { DayView } from "./components/DayView";
import { RoutineTracker } from "./components/RoutineTracker";
import { TaskTracker } from "./components/TaskTracker";
import { HabitTracker } from "./components/HabitTracker";
import { CalendarView } from "./components/CalendarView";
import { GlobalSearch } from "./components/GlobalSearch";
import { ErrorBoundary } from "./components/ErrorBoundary";
import { FeatureErrorBoundary } from "./components/FeatureErrorBoundary";
import { ToastContainer } from "./components/ToastContainer";
import { DarkModeToggle } from "./components/DarkModeToggle";
import { ThemeColorPicker } from "./components/ThemeColorPicker";
import { useToast } from "./hooks/useToast";
import { Brain, Heart, CheckCircle, List, Calendar, Target, Search, RefreshCw, PieChart, Settings, Sun } from "lucide-react";
import { EditTabsDialog, TabPref } from "./components/EditTabsDialog";
import { Dashboard } from "./components/Dashboard";

const defaultPrefs: Record<string, TabPref> = {
  dashboard: { key: "dashboard", label: "Dashboard", emoji: "📊" },
  day: { key: "day", label: "Today", emoji: "🌞" },
  pulse: { key: "pulse", label: "Pulse", emoji: "❤️" },
  moment: { key: "moment", label: "Moment", emoji: "🧠" },
  routine: { key: "routine", label: "Routine", emoji: "✅" },
  habits: { key: "habits", label: "Habits", emoji: "🎯" },
  tasks: { key: "tasks", label: "Tasks", emoji: "📝" },
  calendar: { key: "calendar", label: "Calendar", emoji: "📅" },
};

export default function App() {
  const { toasts, dismissToast } = useToast();
  const [isSearchOpen, setIsSearchOpen] = useState(false);
  const [isTabsDialogOpen, setIsTabsDialogOpen] = useState(false);
  const [tabPrefs, setTabPrefs] = useState<Record<string, TabPref>>(() => {
    const stored = localStorage.getItem("tabPrefs");
    if (stored) return JSON.parse(stored);
    return defaultPrefs;
  });
  const [tabOrder, setTabOrder] = useState<string[]>(() => {
    const stored = localStorage.getItem("tabOrder");
    if (stored) return JSON.parse(stored);
    return Object.keys(defaultPrefs);
  });
  const [draggedTab, setDraggedTab] = useState<string | null>(null);

  // Global keyboard shortcut for search
  useEffect(() => {
    const handleKeyDown = (e: KeyboardEvent) => {
      if ((e.metaKey || e.ctrlKey) && e.key === 'k') {
        e.preventDefault();
        setIsSearchOpen(true);
      }
    };

    document.addEventListener('keydown', handleKeyDown);
    return () => document.removeEventListener('keydown', handleKeyDown);
  }, []);

  const handleNavDragStart = (key: string) => {
    setDraggedTab(key);
  };

  const handleNavDrop = (key: string) => {
    if (!draggedTab) return;
    const from = tabOrder.indexOf(draggedTab);
    const to = tabOrder.indexOf(key);
    if (from === to) return;
    const newOrder = [...tabOrder];
    newOrder.splice(from, 1);
    newOrder.splice(to, 0, draggedTab);
    setTabOrder(newOrder);
    localStorage.setItem("tabOrder", JSON.stringify(newOrder));
    setDraggedTab(null);
  };

  const handleNavDragOver = (e: React.DragEvent) => e.preventDefault();
  const handleNavDragEnd = () => setDraggedTab(null);

  return (
    <ErrorBoundary>
      <div className="flex h-screen bg-gradient-to-br from-purple-50 via-pink-50 to-indigo-50 dark:from-gray-900 dark:via-purple-900 dark:to-indigo-900">
        <Tabs defaultValue="day" orientation="vertical" className="flex w-full h-full">
          <TabsList className="fixed inset-y-0 left-0 flex flex-col gap-2 w-56 p-4 bg-[color:var(--color-sidebar)] text-[color:var(--color-sidebar-foreground)] border-r border-[color:var(--color-sidebar-border)] backdrop-blur-sm">
            {tabOrder.map(key => (
              <TabsTrigger
                key={key}
                value={key}
                className="flex items-center gap-2 justify-start w-full cursor-move"
                draggable
                onDragStart={() => handleNavDragStart(key)}
                onDragOver={handleNavDragOver}
                onDrop={() => handleNavDrop(key)}
                onDragEnd={handleNavDragEnd}
              >
                <span>{tabPrefs[key].emoji}</span>
                {tabPrefs[key].label}
              </TabsTrigger>
            ))}
          </TabsList>

<<<<<<< HEAD
          <div className="flex-1 ml-56">
=======
          <div className="flex-1">
>>>>>>> 8ad39b74
            <div className="p-4">
              <div className="mb-8 text-center">
            <div className="flex items-center justify-center gap-4 mb-3">
              <h1 className="text-5xl font-bold bg-gradient-to-r from-purple-600 to-pink-600 bg-clip-text text-transparent">
                🧠 Second Braincell
              </h1>
              <Button
                variant="outline"
                size="sm"
                onClick={() => setIsSearchOpen(true)}
                className="bg-white/50 hover:bg-white/80 border-purple-200"
              >
                <Search className="h-4 w-4 mr-2" />
                Search
                <kbd className="ml-2 px-1.5 py-0.5 text-xs bg-gray-100 rounded border">
                  ⌘K
                </kbd>
              </Button>
              <DarkModeToggle />
              <ThemeColorPicker />
              <Button variant="ghost" size="icon" onClick={() => setIsTabsDialogOpen(true)}>
                <Settings className="h-4 w-4" />
              </Button>
            </div>
            <p className="text-gray-600 dark:text-gray-200 text-lg">
              Your neurodivergent-first daily companion for moods, moments, and gentle productivity
            </p>
          </div>

            <FeatureErrorBoundary featureName="Dashboard" icon={PieChart}>
              <TabsContent value="dashboard">
                <Dashboard />
              </TabsContent>
            </FeatureErrorBoundary>

            <FeatureErrorBoundary featureName="Day View" icon={Sun}>
              <TabsContent value="day">
                <DayView date={new Date()} onDataUpdated={() => {}} />
              </TabsContent>
            </FeatureErrorBoundary>
            <FeatureErrorBoundary featureName="Pulse Check" icon={Heart}>
              <TabsContent value="pulse">
                <PulseCheck />
              </TabsContent>
            </FeatureErrorBoundary>

            <FeatureErrorBoundary featureName="Moment Marker" icon={Brain}>
              <TabsContent value="moment">
                <MomentMarker />
              </TabsContent>
            </FeatureErrorBoundary>

            <FeatureErrorBoundary featureName="Routine Tracker" icon={CheckCircle}>
              <TabsContent value="routine">
                <RoutineTracker />
              </TabsContent>
            </FeatureErrorBoundary>

            <FeatureErrorBoundary featureName="Habit Tracker" icon={Target}>
              <TabsContent value="habits">
                <HabitTracker />
              </TabsContent>
            </FeatureErrorBoundary>

            <FeatureErrorBoundary featureName="Task Tracker" icon={List}>
              <TabsContent value="tasks">
                <TaskTracker />
              </TabsContent>
            </FeatureErrorBoundary>

            <FeatureErrorBoundary featureName="Calendar View" icon={Calendar}>
              <TabsContent value="calendar">
                <CalendarView />
              </TabsContent>
            </FeatureErrorBoundary>
          </div>
        </div>
        </Tabs>

        <GlobalSearch
          open={isSearchOpen}
          onOpenChange={setIsSearchOpen}
        />

        <EditTabsDialog
          prefs={tabPrefs}
          order={tabOrder}
          open={isTabsDialogOpen}
          onOpenChange={setIsTabsDialogOpen}
          onSave={(prefs, order) => {
            setTabPrefs(prefs);
            setTabOrder(order);
            localStorage.setItem("tabPrefs", JSON.stringify(prefs));
            localStorage.setItem("tabOrder", JSON.stringify(order));
            setIsTabsDialogOpen(false);
          }}
        />

        <ToastContainer toasts={toasts} onDismiss={dismissToast} />
      </div>
    </ErrorBoundary>
  );
}<|MERGE_RESOLUTION|>--- conflicted
+++ resolved
@@ -103,11 +103,7 @@
             ))}
           </TabsList>
 
-<<<<<<< HEAD
-          <div className="flex-1 ml-56">
-=======
           <div className="flex-1">
->>>>>>> 8ad39b74
             <div className="p-4">
               <div className="mb-8 text-center">
             <div className="flex items-center justify-center gap-4 mb-3">
