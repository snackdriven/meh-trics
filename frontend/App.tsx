import { useState, useEffect } from "react";

// Main application shell housing all feature tabs and navigation.
import { Tabs, TabsContent, TabsList, TabsTrigger } from "@/components/ui/tabs";
import { Button } from "@/components/ui/button";
import { PulseCheck } from "./components/PulseCheck";
import { MomentMarker } from "./components/MomentMarker";
import { RoutineTracker } from "./components/RoutineTracker";
import { TaskTracker } from "./components/TaskTracker";
import { HabitTracker } from "./components/HabitTracker";
import { CalendarView } from "./components/CalendarView";
import { GlobalSearch } from "./components/GlobalSearch";
import { ErrorBoundary } from "./components/ErrorBoundary";
import { FeatureErrorBoundary } from "./components/FeatureErrorBoundary";
import { ToastContainer } from "./components/ToastContainer";
import { DarkModeToggle } from "./components/DarkModeToggle";
import { useToast } from "./hooks/useToast";
import { Brain, Heart, CheckCircle, List, Calendar, Target, Search, RefreshCw, PieChart, Settings } from "lucide-react";
import { EditTabsDialog, TabPref } from "./components/EditTabsDialog";
import { Dashboard } from "./components/Dashboard";

const defaultPrefs: Record<string, TabPref> = {
  dashboard: { key: "dashboard", label: "Dashboard", emoji: "📊" },
  pulse: { key: "pulse", label: "Pulse", emoji: "❤️" },
  moment: { key: "moment", label: "Moment", emoji: "🧠" },
  routine: { key: "routine", label: "Routine", emoji: "✅" },
  habits: { key: "habits", label: "Habits", emoji: "🎯" },
  tasks: { key: "tasks", label: "Tasks", emoji: "📝" },
  calendar: { key: "calendar", label: "Calendar", emoji: "📅" },
};

export default function App() {
  const { toasts, dismissToast } = useToast();
  const [isSearchOpen, setIsSearchOpen] = useState(false);
  const [isTabsDialogOpen, setIsTabsDialogOpen] = useState(false);
  const [tabPrefs, setTabPrefs] = useState<Record<string, TabPref>>(() => {
    const stored = localStorage.getItem("tabPrefs");
    if (stored) return JSON.parse(stored);
    return defaultPrefs;
  });
  const [tabOrder, setTabOrder] = useState<string[]>(() => {
    const stored = localStorage.getItem("tabOrder");
    if (stored) return JSON.parse(stored);
    return Object.keys(defaultPrefs);
  });
  const [draggedTab, setDraggedTab] = useState<string | null>(null);

  // Global keyboard shortcut for search
  useEffect(() => {
    const handleKeyDown = (e: KeyboardEvent) => {
      if ((e.metaKey || e.ctrlKey) && e.key === 'k') {
        e.preventDefault();
        setIsSearchOpen(true);
      }
    };

    document.addEventListener('keydown', handleKeyDown);
    return () => document.removeEventListener('keydown', handleKeyDown);
  }, []);

  const handleNavDragStart = (key: string) => {
    setDraggedTab(key);
  };

  const handleNavDrop = (key: string) => {
    if (!draggedTab) return;
    const from = tabOrder.indexOf(draggedTab);
    const to = tabOrder.indexOf(key);
    if (from === to) return;
    const newOrder = [...tabOrder];
    newOrder.splice(from, 1);
    newOrder.splice(to, 0, draggedTab);
    setTabOrder(newOrder);
    localStorage.setItem("tabOrder", JSON.stringify(newOrder));
    setDraggedTab(null);
  };

  const handleNavDragOver = (e: React.DragEvent) => e.preventDefault();
  const handleNavDragEnd = () => setDraggedTab(null);

  return (
    <ErrorBoundary>
      <div className="min-h-screen bg-gradient-to-br from-purple-50 via-pink-50 to-indigo-50 dark:from-gray-900 dark:via-purple-900 dark:to-indigo-900">
<<<<<<< HEAD
        <Tabs
          defaultValue="dashboard"
          orientation="vertical"
          className="flex-row w-full gap-0"
        >
=======
        <Tabs defaultValue="dashboard" orientation="vertical" className="flex w-full">
>>>>>>> 3ca7fbf6
          <TabsList className="flex flex-col gap-2 w-56 p-4 bg-[color:var(--color-sidebar)] text-[color:var(--color-sidebar-foreground)] border-r border-[color:var(--color-sidebar-border)] backdrop-blur-sm min-h-screen">
            {tabOrder.map(key => (
              <TabsTrigger
                key={key}
                value={key}
                className="flex items-center gap-2 justify-start w-full cursor-move"
                draggable
                onDragStart={() => handleNavDragStart(key)}
                onDragOver={handleNavDragOver}
                onDrop={() => handleNavDrop(key)}
                onDragEnd={handleNavDragEnd}
              >
                <span>{tabPrefs[key].emoji}</span>
                {tabPrefs[key].label}
              </TabsTrigger>
            ))}
          </TabsList>

          <div className="flex-1">
            <div className="container mx-auto px-4 py-8">
              <div className="mb-8 text-center">
            <div className="flex items-center justify-center gap-4 mb-3">
              <h1 className="text-5xl font-bold bg-gradient-to-r from-purple-600 to-pink-600 bg-clip-text text-transparent">
                🧠 Second Braincell
              </h1>
              <Button
                variant="outline"
                size="sm"
                onClick={() => setIsSearchOpen(true)}
                className="bg-white/50 hover:bg-white/80 border-purple-200"
              >
                <Search className="h-4 w-4 mr-2" />
                Search
                <kbd className="ml-2 px-1.5 py-0.5 text-xs bg-gray-100 rounded border">
                  ⌘K
                </kbd>
              </Button>
              <DarkModeToggle />
              <Button variant="ghost" size="icon" onClick={() => setIsTabsDialogOpen(true)}>
                <Settings className="h-4 w-4" />
              </Button>
            </div>
            <p className="text-gray-600 dark:text-gray-200 text-lg">
              Your neurodivergent-first daily companion for moods, moments, and gentle productivity
            </p>
          </div>

            <FeatureErrorBoundary featureName="Dashboard" icon={PieChart}>
              <TabsContent value="dashboard">
                <Dashboard />
              </TabsContent>
            </FeatureErrorBoundary>

            <FeatureErrorBoundary featureName="Pulse Check" icon={Heart}>
              <TabsContent value="pulse">
                <PulseCheck />
              </TabsContent>
            </FeatureErrorBoundary>

            <FeatureErrorBoundary featureName="Moment Marker" icon={Brain}>
              <TabsContent value="moment">
                <MomentMarker />
              </TabsContent>
            </FeatureErrorBoundary>

            <FeatureErrorBoundary featureName="Routine Tracker" icon={CheckCircle}>
              <TabsContent value="routine">
                <RoutineTracker />
              </TabsContent>
            </FeatureErrorBoundary>

            <FeatureErrorBoundary featureName="Habit Tracker" icon={Target}>
              <TabsContent value="habits">
                <HabitTracker />
              </TabsContent>
            </FeatureErrorBoundary>

            <FeatureErrorBoundary featureName="Task Tracker" icon={List}>
              <TabsContent value="tasks">
                <TaskTracker />
              </TabsContent>
            </FeatureErrorBoundary>

            <FeatureErrorBoundary featureName="Calendar View" icon={Calendar}>
              <TabsContent value="calendar">
                <CalendarView />
              </TabsContent>
            </FeatureErrorBoundary>
          </div>
        </div>
        </Tabs>

        <GlobalSearch
          open={isSearchOpen}
          onOpenChange={setIsSearchOpen}
        />

        <EditTabsDialog
          prefs={tabPrefs}
          order={tabOrder}
          open={isTabsDialogOpen}
          onOpenChange={setIsTabsDialogOpen}
          onSave={(prefs, order) => {
            setTabPrefs(prefs);
            setTabOrder(order);
            localStorage.setItem("tabPrefs", JSON.stringify(prefs));
            localStorage.setItem("tabOrder", JSON.stringify(order));
            setIsTabsDialogOpen(false);
          }}
        />

        <ToastContainer toasts={toasts} onDismiss={dismissToast} />
      </div>
    </ErrorBoundary>
  );
}<|MERGE_RESOLUTION|>--- conflicted
+++ resolved
@@ -81,15 +81,7 @@
   return (
     <ErrorBoundary>
       <div className="min-h-screen bg-gradient-to-br from-purple-50 via-pink-50 to-indigo-50 dark:from-gray-900 dark:via-purple-900 dark:to-indigo-900">
-<<<<<<< HEAD
-        <Tabs
-          defaultValue="dashboard"
-          orientation="vertical"
-          className="flex-row w-full gap-0"
-        >
-=======
         <Tabs defaultValue="dashboard" orientation="vertical" className="flex w-full">
->>>>>>> 3ca7fbf6
           <TabsList className="flex flex-col gap-2 w-56 p-4 bg-[color:var(--color-sidebar)] text-[color:var(--color-sidebar-foreground)] border-r border-[color:var(--color-sidebar-border)] backdrop-blur-sm min-h-screen">
             {tabOrder.map(key => (
               <TabsTrigger
