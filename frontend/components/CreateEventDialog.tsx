import { useState } from "react";
import { Dialog, DialogContent, DialogHeader, DialogTitle } from "@/components/ui/dialog";
import { Button } from "@/components/ui/button";
import { Input } from "@/components/ui/input";
import { Textarea } from "@/components/ui/textarea";
import { Label } from "@/components/ui/label";
import { Select, SelectContent, SelectItem, SelectTrigger, SelectValue } from "@/components/ui/select";
import { Checkbox } from "@/components/ui/checkbox";

import backend from "~backend/client";
import type { CalendarEvent, EventRecurrence } from "~backend/task/types";
import { eventColors } from "./eventColors";
import { TagSelector } from "./TagSelector";
import { useTagList } from "../hooks/useTagList";

interface CreateEventDialogProps {
  open: boolean;
  onOpenChange: (open: boolean) => void;
  onEventCreated: (event: CalendarEvent) => void;
}


<<<<<<< HEAD

=======
const commonTags = [
  "work", "personal", "meeting", "appointment", "social", "health",
  "travel", "family", "exercise", "creative", "learning", "fun"
];
>>>>>>> 78c3152c

const displayFields = {
  titlePlaceholder: "What's happening?",
  descriptionPlaceholder: "Additional details...",
  locationPlaceholder: "Where is this happening?",
  customTagPlaceholder: "Add custom tag...",
};

export function CreateEventDialog({ open, onOpenChange, onEventCreated }: CreateEventDialogProps) {
  const [title, setTitle] = useState("");
  const [description, setDescription] = useState("");
  const [startDate, setStartDate] = useState(new Date().toISOString().split('T')[0]);
  const [startTime, setStartTime] = useState("09:00");
  const [endDate, setEndDate] = useState(new Date().toISOString().split('T')[0]);
  const [endTime, setEndTime] = useState("10:00");
  const [isAllDay, setIsAllDay] = useState(false);
  const [location, setLocation] = useState("");
  const [color, setColor] = useState("blue");
  const [recurrence, setRecurrence] = useState<EventRecurrence>("none");
  const [recurrenceEndDate, setRecurrenceEndDate] = useState("");
  const tagList = useTagList();
  const [isSubmitting, setIsSubmitting] = useState(false);

  const handleSubmit = async (e: React.FormEvent) => {
    e.preventDefault();
    if (!title.trim()) return;

    setIsSubmitting(true);
    try {
      let startDateTime: Date;
      let endDateTime: Date;

      if (isAllDay) {
        startDateTime = new Date(startDate + 'T00:00:00');
        endDateTime = new Date(endDate + 'T23:59:59');
      } else {
        startDateTime = new Date(startDate + 'T' + startTime);
        endDateTime = new Date(endDate + 'T' + endTime);
      }

      const event = await backend.task.createCalendarEvent({
        title: title.trim(),
        description: description.trim() || undefined,
        startTime: startDateTime,
        endTime: endDateTime,
        isAllDay,
        location: location.trim() || undefined,
        color,
        recurrence,
        recurrenceEndDate: recurrenceEndDate ? new Date(recurrenceEndDate) : undefined,
        tags: tagList.tags,
      });
      
      onEventCreated(event);
      
      // Reset form
      setTitle("");
      setDescription("");
      setStartDate(new Date().toISOString().split('T')[0]);
      setStartTime("09:00");
      setEndDate(new Date().toISOString().split('T')[0]);
      setEndTime("10:00");
      setIsAllDay(false);
      setLocation("");
      setColor("blue");
      setRecurrence("none");
      setRecurrenceEndDate("");
      tagList.reset();
    } catch (error) {
      console.error("Failed to create event:", error);
    } finally {
      setIsSubmitting(false);
    }
  };


  return (
    <Dialog open={open} onOpenChange={onOpenChange}>
      <DialogContent className="sm:max-w-lg max-h-[90vh] overflow-y-auto">
        <DialogHeader>
          <DialogTitle>Create New Event</DialogTitle>
        </DialogHeader>
        
        <form onSubmit={handleSubmit} className="space-y-4">
          <div>
            <Label htmlFor="title">Event Title</Label>
            <Input
              id="title"
              value={title}
              onChange={(e) => setTitle(e.target.value)}
              placeholder={displayFields.titlePlaceholder}
              required
            />
          </div>
          
          <div>
            <Label htmlFor="description">Description</Label>
            <Textarea
              id="description"
              value={description}
              onChange={(e) => setDescription(e.target.value)}
              placeholder={displayFields.descriptionPlaceholder}
              rows={3}
            />
          </div>

          <div className="flex items-center space-x-2">
              <Checkbox
                id="allDay"
                checked={isAllDay}
                onCheckedChange={(checked) => setIsAllDay(checked === true)}
              />
            <Label htmlFor="allDay">All day event</Label>
          </div>
          
          <div className="grid grid-cols-2 gap-4">
            <div>
              <Label htmlFor="startDate">Start Date</Label>
              <Input
                id="startDate"
                type="date"
                value={startDate}
                onChange={(e) => setStartDate(e.target.value)}
                required
              />
            </div>
            
            {!isAllDay && (
              <div>
                <Label htmlFor="startTime">Start Time</Label>
                <Input
                  id="startTime"
                  type="time"
                  value={startTime}
                  onChange={(e) => setStartTime(e.target.value)}
                  required
                />
              </div>
            )}
          </div>
          
          <div className="grid grid-cols-2 gap-4">
            <div>
              <Label htmlFor="endDate">End Date</Label>
              <Input
                id="endDate"
                type="date"
                value={endDate}
                onChange={(e) => setEndDate(e.target.value)}
                min={startDate}
                required
              />
            </div>
            
            {!isAllDay && (
              <div>
                <Label htmlFor="endTime">End Time</Label>
                <Input
                  id="endTime"
                  type="time"
                  value={endTime}
                  onChange={(e) => setEndTime(e.target.value)}
                  required
                />
              </div>
            )}
          </div>
          
          <div>
            <Label htmlFor="location">Location</Label>
            <Input
              id="location"
              value={location}
              onChange={(e) => setLocation(e.target.value)}
              placeholder={displayFields.locationPlaceholder}
            />
          </div>
          
          <div className="grid grid-cols-2 gap-4">
            <div>
              <Label htmlFor="color">Color</Label>
              <Select value={color} onValueChange={setColor}>
                <SelectTrigger>
                  <SelectValue />
                </SelectTrigger>
                <SelectContent>
                  {eventColors.map((colorOption) => (
                    <SelectItem key={colorOption.value} value={colorOption.value}>
                      <div className="flex items-center gap-2">
                        <div className={`w-4 h-4 rounded ${colorOption.class}`} />
                        {colorOption.label}
                      </div>
                    </SelectItem>
                  ))}
                </SelectContent>
              </Select>
            </div>
            
            <div>
              <Label htmlFor="recurrence">Repeat</Label>
              <Select value={recurrence} onValueChange={(value) => setRecurrence(value as EventRecurrence)}>
                <SelectTrigger>
                  <SelectValue />
                </SelectTrigger>
                <SelectContent>
                  <SelectItem value="none">No repeat</SelectItem>
                  <SelectItem value="daily">Daily</SelectItem>
                  <SelectItem value="weekly">Weekly</SelectItem>
                  <SelectItem value="monthly">Monthly</SelectItem>
                  <SelectItem value="yearly">Yearly</SelectItem>
                </SelectContent>
              </Select>
            </div>
          </div>
          
          {recurrence !== "none" && (
            <div>
              <Label htmlFor="recurrenceEndDate">Repeat Until (optional)</Label>
              <Input
                id="recurrenceEndDate"
                type="date"
                value={recurrenceEndDate}
                onChange={(e) => setRecurrenceEndDate(e.target.value)}
                min={startDate}
              />
            </div>
          )}
          
<<<<<<< HEAD
          <TagSelector tagList={tagList} />
=======
          <div>
            <Label>Tags</Label>
            <div className="space-y-3">
              <div className="flex flex-wrap gap-2">
                {commonTags.map((tag) => {
                  const isSelected = tags.includes(tag);
                  return (
                    <Button
                      key={tag}
                      type="button"
                      variant={isSelected ? "default" : "outline"}
                      size="sm"
                      onClick={() => toggleTag(tag)}
                      className={isSelected ? "bg-purple-600 hover:bg-purple-700" : ""}
                    >
                      {tag}
                    </Button>
                  );
                })}
              </div>
              
              <div className="flex gap-2">
                <Input
                  value={customTag}
                  onChange={(e) => setCustomTag(e.target.value)}
                  placeholder={displayFields.customTagPlaceholder}
                  onKeyPress={(e) => e.key === 'Enter' && (e.preventDefault(), addCustomTag())}
                />
                <Button type="button" variant="outline" onClick={addCustomTag}>
                  Add
                </Button>
              </div>
              
              {tags.length > 0 && (
                <div className="flex flex-wrap gap-2">
                  {tags.map((tag) => (
                    <Badge key={tag} variant="secondary" className="flex items-center gap-1">
                      {tag}
                      <X 
                        className="h-3 w-3 cursor-pointer" 
                        onClick={() => removeTag(tag)}
                      />
                    </Badge>
                  ))}
                </div>
              )}
            </div>
          </div>
>>>>>>> 78c3152c
          
          <div className="flex justify-end gap-2">
            <Button type="button" variant="outline" onClick={() => onOpenChange(false)}>
              Cancel
            </Button>
            <Button 
              type="submit" 
              disabled={isSubmitting || !title.trim()}
              className="bg-gradient-to-r from-purple-600 to-pink-600 hover:from-purple-700 hover:to-pink-700"
            >
              {isSubmitting ? "Creating..." : "Create Event"}
            </Button>
          </div>
        </form>
      </DialogContent>
    </Dialog>
  );
}<|MERGE_RESOLUTION|>--- conflicted
+++ resolved
@@ -20,14 +20,10 @@
 }
 
 
-<<<<<<< HEAD
-
-=======
 const commonTags = [
   "work", "personal", "meeting", "appointment", "social", "health",
   "travel", "family", "exercise", "creative", "learning", "fun"
 ];
->>>>>>> 78c3152c
 
 const displayFields = {
   titlePlaceholder: "What's happening?",
@@ -256,9 +252,6 @@
             </div>
           )}
           
-<<<<<<< HEAD
-          <TagSelector tagList={tagList} />
-=======
           <div>
             <Label>Tags</Label>
             <div className="space-y-3">
@@ -307,7 +300,6 @@
               )}
             </div>
           </div>
->>>>>>> 78c3152c
           
           <div className="flex justify-end gap-2">
             <Button type="button" variant="outline" onClick={() => onOpenChange(false)}>
