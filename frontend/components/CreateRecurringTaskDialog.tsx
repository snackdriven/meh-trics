--- conflicted
+++ resolved
@@ -182,9 +182,6 @@
             </div>
           </div>
           
-<<<<<<< HEAD
-          <TagSelector tagList={tagList} />
-=======
           <div>
             <Label>{uiText.createRecurringTask.tagLabel}</Label>
             <div className="space-y-3">
@@ -233,7 +230,6 @@
               )}
             </div>
           </div>
->>>>>>> 78c3152c
           
           <div className="flex justify-end gap-2">
             <Button type="button" variant="outline" onClick={() => onOpenChange(false)}>
