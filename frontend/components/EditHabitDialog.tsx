--- conflicted
+++ resolved
@@ -104,11 +104,7 @@
                 id="name"
                 value={name}
                 onChange={(e) => setName(e.target.value)}
-<<<<<<< HEAD
-                placeholder={displayFields.namePlaceholder}
-=======
                 placeholder={uiText.editHabit.namePlaceholder}
->>>>>>> aff801c9
                 required
               />
             </div>
@@ -120,11 +116,7 @@
               id="description"
               value={description}
               onChange={(e) => setDescription(e.target.value)}
-<<<<<<< HEAD
-              placeholder={displayFields.descriptionPlaceholder}
-=======
               placeholder={uiText.editHabit.descriptionPlaceholder}
->>>>>>> aff801c9
               rows={3}
             />
           </div>
@@ -152,11 +144,7 @@
                 min="1"
                 value={targetCount}
                 onChange={(e) => setTargetCount(parseInt(e.target.value) || 1)}
-<<<<<<< HEAD
-                placeholder={displayFields.targetCountPlaceholder}
-=======
                 placeholder={uiText.editHabit.targetCountPlaceholder}
->>>>>>> aff801c9
               />
             </div>
           </div>
