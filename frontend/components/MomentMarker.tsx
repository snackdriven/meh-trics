import { Badge } from "@/components/ui/badge";
import { Button } from "@/components/ui/button";
import { Card, CardContent, CardHeader, CardTitle } from "@/components/ui/card";
import { Input } from "@/components/ui/input";
import { Label } from "@/components/ui/label";
import { Tabs, TabsContent, TabsList, TabsTrigger } from "@/components/ui/tabs";
<<<<<<< HEAD
import { Textarea } from "@/components/ui/textarea";
import { Calendar, Filter, History, Plus, Search } from "lucide-react";
import { useEffect, useState } from "react";
import ReactMarkdown from "react-markdown";
=======
import { Badge } from "@/components/ui/badge";
import { Input } from "@/components/ui/input";
import { Calendar, History, Search, Filter, Edit, Trash2 } from "lucide-react";
import { LoadingSpinner } from "./LoadingSpinner";
import { ErrorMessage } from "./ErrorMessage";
import { useAsyncOperation } from "../hooks/useAsyncOperation";
import { useToast } from "../hooks/useToast";
>>>>>>> 963ef7cb
import backend from "~backend/client";
import type { JournalEntry } from "~backend/task/types";
import { useAsyncOperation } from "../hooks/useAsyncOperation";
import { useToast } from "../hooks/useToast";
import { CreateJournalTemplateDialog } from "./CreateJournalTemplateDialog";
import { EditableCopy } from "./EditableCopy";
import { ErrorMessage } from "./ErrorMessage";
import { LoadingSpinner } from "./LoadingSpinner";

export function MomentMarker() {
  const [text, setText] = useState("");
  const [tags, setTags] = useState("");
  const today = new Date().toISOString().split("T")[0];
  const [entryDate, setEntryDate] = useState(today);
  const [todayEntry, setTodayEntry] = useState<JournalEntry | null>(null);
  const [historicalEntries, setHistoricalEntries] = useState<JournalEntry[]>(
    [],
  );
  const [searchTerm, setSearchTerm] = useState("");
  const [templateDialogOpen, setTemplateDialogOpen] = useState(false);

  const { showSuccess, showError } = useToast();

  const {
    loading: loadingToday,
    error: todayError,
    execute: loadTodayEntry,
  } = useAsyncOperation(
    async () => {
      try {
        const entry = await backend.task.getJournalEntry({ date: today });
        setTodayEntry(entry);
        setText(entry.text);
        setTags(entry.tags.join(", "));
        return entry;
      } catch (error) {
        // Entry doesn't exist yet, that's fine
        setTodayEntry(null);
        setText("");
        setTags("");
        return null;
      }
    },
    undefined,
    (error) => {
      // Don't show error for missing journal entry
      if (!error.includes("not found")) {
        showError("Failed to load today's journal entry", "Loading Error");
      }
    },
  );

  const {
    loading: loadingHistory,
    error: historyError,
    execute: loadHistoricalEntries,
  } = useAsyncOperation(
    async () => {
      const thirtyDaysAgo = new Date();
      thirtyDaysAgo.setDate(thirtyDaysAgo.getDate() - 30);

      const response = await backend.task.listJournalEntries({
        startDate: thirtyDaysAgo.toISOString().split("T")[0],
        endDate: new Date().toISOString().split("T")[0],
        limit: 50,
      });

      setHistoricalEntries(response.entries);
      return response.entries;
    },
    undefined,
    (error) => showError("Failed to load journal history", "Loading Error"),
  );

  const { loading: submitting, execute: submitJournalEntry } =
    useAsyncOperation(
      async () => {
        if (!text.trim()) {
          throw new Error("Please write something to capture your moment");
        }

        const entry = await backend.task.createJournalEntry({
          date: entryDate ? new Date(entryDate) : undefined,
          text: text.trim(),
          tags: tags
            .split(",")
            .map((t) => t.trim())
            .filter(Boolean),
        });

        setTodayEntry(entry);

        // Update historical entries optimistically
        setHistoricalEntries((prev) => {
          const filtered = prev.filter(
            (e) =>
              new Date(e.date).toISOString().split("T")[0] !==
              (entryDate || today),
          );
          return [entry, ...filtered];
        });

        return entry;
      },
      () => showSuccess("Moment captured successfully! ✨"),
      (error) => showError(error, "Save Failed"),
    );

  const handleEditJournalEntry = async (entry: JournalEntry) => {
    const newText = window.prompt("Edit entry", entry.text);
    if (newText === null) return;
    const tagsStr = window.prompt(
      "Edit tags (comma separated)",
      entry.tags.join(", "),
    );
    if (tagsStr === null) return;
    try {
      const updated = await backend.task.updateJournalEntry({
        id: entry.id,
        text: newText.trim(),
        tags: tagsStr
          .split(",")
          .map((t) => t.trim())
          .filter(Boolean),
      });
      setHistoricalEntries((prev) =>
        prev.map((e) => (e.id === updated.id ? updated : e)),
      );
      showSuccess("Entry updated");
    } catch (err) {
      console.error(err);
      showError("Failed to update entry", "Update Error");
    }
  };

  const handleDeleteJournalEntry = async (entry: JournalEntry) => {
    try {
      await backend.task.deleteJournalEntry({ id: entry.id });
      setHistoricalEntries((prev) => prev.filter((e) => e.id !== entry.id));
      showSuccess("Entry deleted");
    } catch (err) {
      console.error(err);
      showError("Failed to delete entry", "Delete Error");
    }
  };

  useEffect(() => {
    loadTodayEntry();
  }, []);

  useEffect(() => {
    loadHistoricalEntries();
  }, []);

  const handleSubmit = async (e: React.FormEvent) => {
    e.preventDefault();
    await submitJournalEntry();
  };

  const filteredHistoricalEntries = historicalEntries.filter((entry) => {
    const term = searchTerm.toLowerCase();
    const matchesText = entry.text.toLowerCase().includes(term);
    const matchesTags = entry.tags.some((t) => t.toLowerCase().includes(term));
    return term === "" || matchesText || matchesTags;
  });

  const getEntryTags = (entry: JournalEntry) => entry.tags;

  if (loadingToday) {
    return (
      <Card className="">
        <CardContent className="p-8">
          <div className="flex items-center justify-center gap-2 text-gray-500">
            <LoadingSpinner />
            Loading your moment...
          </div>
        </CardContent>
      </Card>
    );
  }

  return (
    <div className="space-y-6">
      <Card className="">
        <CardHeader className="flex items-center justify-between">
          <EditableCopy
            defaultText="Short-form journaling to contextualize the day."
            as={CardTitle}
            className="text-2xl"
          />
          <Button
            onClick={() => setTemplateDialogOpen(true)}
            className="bg-gradient-to-r from-purple-600 to-pink-600 hover:from-purple-700 hover:to-pink-700"
          >
            <Plus className="h-4 w-4 mr-2" />
            Add Template
          </Button>
        </CardHeader>
        <CardContent>
          <Tabs defaultValue="today" className="w-full">
            <TabsList className="grid w-full grid-cols-2">
              <TabsTrigger value="today" className="flex items-center gap-2">
                <Calendar className="h-4 w-4" />
                Today's Moment
              </TabsTrigger>
              <TabsTrigger value="history" className="flex items-center gap-2">
                <History className="h-4 w-4" />
                History
              </TabsTrigger>
            </TabsList>

            <TabsContent value="today" className="space-y-6">
              {todayError && (
                <ErrorMessage message={todayError} onRetry={loadTodayEntry} />
              )}

              <form onSubmit={handleSubmit} className="space-y-6">
                <div className="space-y-2">
                  <Label htmlFor="momentText" className="flex flex-col gap-1">
                    <span className="text-base font-medium">Journal Entry</span>
                  </Label>
                  <Textarea
                    id="momentText"
                    value={text}
                    onChange={(e) => setText(e.target.value)}
                    rows={4}
                    className="bg-white/50 border-purple-200 focus:border-purple-400"
                  />
                </div>
                <div className="space-y-2">
                  <Label htmlFor="momentDate" className="flex flex-col gap-1">
                    <span className="text-base font-medium">
                      Date (optional)
                    </span>
                  </Label>
                  <Input
                    id="momentDate"
                    type="date"
                    value={entryDate}
                    onChange={(e) => setEntryDate(e.target.value)}
                  />
                </div>
                <div className="space-y-2">
                  <Label htmlFor="momentTags" className="flex flex-col gap-1">
                    <span className="text-base font-medium">
                      Tags (comma separated)
                    </span>
                  </Label>
                  <Input
                    id="momentTags"
                    value={tags}
                    onChange={(e) => setTags(e.target.value)}
                  />
                </div>

                <Button
                  type="submit"
                  disabled={submitting}
                  className="w-full bg-gradient-to-r from-purple-600 to-pink-600 hover:from-purple-700 hover:to-pink-700 text-white"
                  size="lg"
                >
                  {submitting ? (
                    <>
                      <LoadingSpinner size="sm" className="mr-2" />
                      Saving your moment...
                    </>
                  ) : (
                    "Capture Moment"
                  )}
                </Button>
              </form>
            </TabsContent>

            <TabsContent value="history" className="space-y-4">
              {historyError && (
                <ErrorMessage
                  message={historyError}
                  onRetry={loadHistoricalEntries}
                />
              )}

              <div className="space-y-4">
                <div className="flex items-center gap-4">
                  <div className="flex-1">
                    <div className="relative">
                      <Search className="absolute left-3 top-1/2 transform -translate-y-1/2 h-4 w-4 text-gray-400" />
                      <Input
                        placeholder="Search your moments..."
                        value={searchTerm}
                        onChange={(e) => setSearchTerm(e.target.value)}
                        className="pl-10 bg-white/50"
                      />
                    </div>
                  </div>
                  <div className="flex items-center gap-2">
                    <Filter className="h-4 w-4" />
                    <span className="text-sm font-medium">Search:</span>
                  </div>
                </div>
              </div>

              <div className="space-y-3">
                {loadingHistory ? (
                  <div className="flex items-center justify-center gap-2 text-gray-500 py-8">
                    <LoadingSpinner />
                    Loading history...
                  </div>
                ) : filteredHistoricalEntries.length === 0 ? (
                  <div className="text-center py-8 text-gray-500">
                    <p>No journal entries found.</p>
                  </div>
                ) : (
                  filteredHistoricalEntries.map((entry) => (
                    <Card key={entry.id} className="p-4 bg-white/50">
                      <div className="space-y-3">
                        <div className="flex items-center justify-between">
                          <div className="flex gap-2">
                            {getEntryTags(entry).map((tag) => (
                              <Badge
                                key={tag}
                                variant="outline"
                                className="text-xs bg-purple-50 text-purple-700 border-purple-200"
                              >
                                {tag}
                              </Badge>
                            ))}
                          </div>
                          <span className="text-sm text-gray-500">
                            {new Date(entry.date).toLocaleDateString("en-US", {
                              weekday: "short",
                              month: "short",
                              day: "numeric",
                            })}
                          </span>
                        </div>

                        <div className="prose prose-sm max-w-none text-gray-700">
                          <ReactMarkdown>{entry.text}</ReactMarkdown>
                        </div>
                        <div className="flex justify-end gap-2">
                          <Button
                            variant="ghost"
                            size="icon"
                            onClick={() => handleEditJournalEntry(entry)}
                          >
                            <Edit className="h-4 w-4" />
                          </Button>
                          <Button
                            variant="ghost"
                            size="icon"
                            onClick={() => handleDeleteJournalEntry(entry)}
                          >
                            <Trash2 className="h-4 w-4" />
                          </Button>
                        </div>
                      </div>
                    </Card>
                  ))
                )}
              </div>
            </TabsContent>
          </Tabs>
        </CardContent>
      </Card>
      <CreateJournalTemplateDialog
        open={templateDialogOpen}
        onOpenChange={setTemplateDialogOpen}
      />
    </div>
  );
}<|MERGE_RESOLUTION|>--- conflicted
+++ resolved
@@ -4,12 +4,6 @@
 import { Input } from "@/components/ui/input";
 import { Label } from "@/components/ui/label";
 import { Tabs, TabsContent, TabsList, TabsTrigger } from "@/components/ui/tabs";
-<<<<<<< HEAD
-import { Textarea } from "@/components/ui/textarea";
-import { Calendar, Filter, History, Plus, Search } from "lucide-react";
-import { useEffect, useState } from "react";
-import ReactMarkdown from "react-markdown";
-=======
 import { Badge } from "@/components/ui/badge";
 import { Input } from "@/components/ui/input";
 import { Calendar, History, Search, Filter, Edit, Trash2 } from "lucide-react";
@@ -17,7 +11,6 @@
 import { ErrorMessage } from "./ErrorMessage";
 import { useAsyncOperation } from "../hooks/useAsyncOperation";
 import { useToast } from "../hooks/useToast";
->>>>>>> 963ef7cb
 import backend from "~backend/client";
 import type { JournalEntry } from "~backend/task/types";
 import { useAsyncOperation } from "../hooks/useAsyncOperation";
