import { Button } from "@/components/ui/button";
import { Card, CardContent, CardHeader, CardTitle } from "@/components/ui/card";
import { Input } from "@/components/ui/input";
import { Tabs, TabsContent, TabsList, TabsTrigger } from "@/components/ui/tabs";
<<<<<<< HEAD
import { Calendar, Filter, History, Plus, Search } from "lucide-react";
import { useState } from "react";
import { useJournalEntries } from "../hooks/useJournalEntries";
=======
import { Textarea } from "@/components/ui/textarea";
import {
  Calendar,
  Edit,
  Filter,
  History,
  Plus,
  Search,
  Trash2,
} from "lucide-react";
import { useEffect, useState } from "react";
import ReactMarkdown from "react-markdown";
import backend from "~backend/client";
import type { JournalEntry } from "~backend/task/types";
import { useAsyncOperation } from "../hooks/useAsyncOperation";
import { useOfflineJournal } from "../hooks/useOfflineJournal";
import { useToast } from "../hooks/useToast";
>>>>>>> 62f6983f
import { CreateJournalTemplateDialog } from "./CreateJournalTemplateDialog";
import { EditableCopy } from "./EditableCopy";
import { ErrorMessage } from "./ErrorMessage";
import { HistoryList } from "./HistoryList";
import { JournalForm } from "./JournalForm";
import { LoadingSpinner } from "./LoadingSpinner";

export function MomentMarker() {
  const [searchTerm, setSearchTerm] = useState("");
  const [templateDialogOpen, setTemplateDialogOpen] = useState(false);

<<<<<<< HEAD
  const {
    entryDate,
    setEntryDate,
    todayEntry,
    historicalEntries,
    submitJournalEntry,
    editEntry,
    deleteEntry,
    loadTodayEntry,
    loadHistoricalEntries,
    loadingToday,
    todayError,
    loadingHistory,
    historyError,
    submitting,
  } = useJournalEntries();
=======
  const { showSuccess, showError } = useToast();
  const { createEntry, updateEntry, pending, syncing } = useOfflineJournal();

  const {
    loading: loadingToday,
    error: todayError,
    execute: loadTodayEntry,
  } = useAsyncOperation(
    async () => {
      try {
        const entry = await backend.task.getJournalEntry({ date: today });
        setTodayEntry(entry);
        setText(entry.text);
        setTags(entry.tags.join(", "));
        return entry;
      } catch (error) {
        // Entry doesn't exist yet, that's fine
        setTodayEntry(null);
        setText("");
        setTags("");
        return null;
      }
    },
    undefined,
    (error) => {
      // Don't show error for missing journal entry
      if (!error.includes("not found")) {
        showError("Failed to load today's journal entry", "Loading Error");
      }
    },
  );

  const {
    loading: loadingHistory,
    error: historyError,
    execute: loadHistoricalEntries,
  } = useAsyncOperation(
    async () => {
      const thirtyDaysAgo = new Date();
      thirtyDaysAgo.setDate(thirtyDaysAgo.getDate() - 30);

      const response = await backend.task.listJournalEntries({
        startDate: thirtyDaysAgo.toISOString().split("T")[0],
        endDate: new Date().toISOString().split("T")[0],
        limit: 50,
      });

      setHistoricalEntries(response.entries);
      return response.entries;
    },
    undefined,
    (error) => showError("Failed to load journal history", "Loading Error"),
  );

  const { loading: submitting, execute: submitJournalEntry } =
    useAsyncOperation(
      async () => {
        if (!text.trim()) {
          throw new Error("Please write something to capture your moment");
        }

        const data = {
          date: entryDate ? new Date(entryDate) : undefined,
          text: text.trim(),
          tags: tags
            .split(",")
            .map((t) => t.trim())
            .filter(Boolean),
        } as const;

        await createEntry(data);

        if (navigator.onLine) {
          await loadTodayEntry();
          await loadHistoricalEntries();
        }

        setText("");
        setTags("");
        setEntryDate(today);

        return null;
      },
      () =>
        showSuccess(
          navigator.onLine
            ? "Moment captured successfully! ✨"
            : "Moment queued for sync",
        ),
      (error) => showError(error, "Save Failed"),
    );

  const handleEditJournalEntry = async (entry: JournalEntry) => {
    const newText = window.prompt("Edit entry", entry.text);
    if (newText === null) return;
    const tagsStr = window.prompt(
      "Edit tags (comma separated)",
      entry.tags.join(", "),
    );
    if (tagsStr === null) return;
    try {
      await updateEntry({
        id: entry.id,
        text: newText.trim(),
        tags: tagsStr
          .split(",")
          .map((t) => t.trim())
          .filter(Boolean),
      });

      if (navigator.onLine) {
        await loadHistoricalEntries();
      }

      showSuccess(
        navigator.onLine ? "Entry updated" : "Update queued for sync",
      );
    } catch (err) {
      console.error(err);
      showError("Failed to update entry", "Update Error");
    }
  };

  const handleDeleteJournalEntry = async (entry: JournalEntry) => {
    try {
      await backend.task.deleteJournalEntry({ id: entry.id });
      setHistoricalEntries((prev) => prev.filter((e) => e.id !== entry.id));
      showSuccess("Entry deleted");
    } catch (err) {
      console.error(err);
      showError("Failed to delete entry", "Delete Error");
    }
  };

  useEffect(() => {
    loadTodayEntry();
  }, []);

  useEffect(() => {
    loadHistoricalEntries();
  }, []);

  const handleSubmit = async (e: React.FormEvent) => {
    e.preventDefault();
    await submitJournalEntry();
  };
>>>>>>> 62f6983f

  const filteredHistoricalEntries = historicalEntries.filter((entry) => {
    const term = searchTerm.toLowerCase();
    const matchesText = entry.text.toLowerCase().includes(term);
    const matchesTags = entry.tags.some((t) => t.toLowerCase().includes(term));
    return term === "" || matchesText || matchesTags;
  });

  if (loadingToday) {
    return (
      <Card className="">
        <CardContent className="p-8">
          <div className="flex items-center justify-center gap-2 text-gray-500">
            <LoadingSpinner />
            Loading your moment...
          </div>
        </CardContent>
      </Card>
    );
  }

  return (
    <div className="space-y-6">
      <Card className="">
        <CardHeader className="flex items-center justify-between">
          <EditableCopy
            defaultText="Short-form journaling to contextualize the day."
            as={CardTitle}
            className="text-2xl"
          />
          <div className="flex items-center gap-2">
            {(pending > 0 || syncing) && (
              <Badge
                variant="outline"
                className="text-xs flex items-center gap-1"
              >
                {syncing && <LoadingSpinner size="sm" className="mr-1" />}
                {syncing ? "Syncing..." : `${pending} pending`}
              </Badge>
            )}
            <Button
              onClick={() => setTemplateDialogOpen(true)}
              className="bg-gradient-to-r from-purple-600 to-pink-600 hover:from-purple-700 hover:to-pink-700"
            >
              <Plus className="h-4 w-4 mr-2" />
              Add Template
            </Button>
          </div>
        </CardHeader>
        <CardContent>
          <Tabs defaultValue="today" className="w-full">
            <TabsList className="grid w-full grid-cols-2">
              <TabsTrigger value="today" className="flex items-center gap-2">
                <Calendar className="h-4 w-4" />
                Today's Moment
              </TabsTrigger>
              <TabsTrigger value="history" className="flex items-center gap-2">
                <History className="h-4 w-4" />
                History
              </TabsTrigger>
            </TabsList>

            <TabsContent value="today" className="space-y-6">
              {todayError && (
                <ErrorMessage message={todayError} onRetry={loadTodayEntry} />
              )}
<<<<<<< HEAD
              <JournalForm
                initialText={todayEntry?.text}
                initialTags={todayEntry?.tags || []}
                initialDate={entryDate}
                submitting={submitting}
                onSubmit={submitJournalEntry}
              />
=======

              <form onSubmit={handleSubmit} className="space-y-6">
                <div className="space-y-2">
                  <Label htmlFor="momentText" className="flex flex-col gap-1">
                    <span className="text-base font-medium">Journal Entry</span>
                  </Label>
                  <Textarea
                    id="momentText"
                    value={text}
                    onChange={(e) => setText(e.target.value)}
                    rows={4}
                    className="bg-white/50 border-purple-200 focus:border-purple-400"
                  />
                </div>
                <div className="space-y-2">
                  <Label htmlFor="momentDate" className="flex flex-col gap-1">
                    <span className="text-base font-medium">
                      Date (optional)
                    </span>
                  </Label>
                  <Input
                    id="momentDate"
                    type="date"
                    value={entryDate}
                    onChange={(e) => setEntryDate(e.target.value)}
                  />
                </div>
                <div className="space-y-2">
                  <Label htmlFor="momentTags" className="flex flex-col gap-1">
                    <span className="text-base font-medium">
                      Tags (comma separated)
                    </span>
                  </Label>
                  <Input
                    id="momentTags"
                    value={tags}
                    onChange={(e) => setTags(e.target.value)}
                  />
                </div>

                <Button
                  type="submit"
                  disabled={submitting}
                  className="w-full bg-gradient-to-r from-purple-600 to-pink-600 hover:from-purple-700 hover:to-pink-700 text-white"
                  size="lg"
                >
                  {submitting ? (
                    <>
                      <LoadingSpinner size="sm" className="mr-2" />
                      Saving your moment...
                    </>
                  ) : (
                    "Capture Moment"
                  )}
                </Button>
                {(pending > 0 || syncing) && (
                  <p className="text-xs text-gray-500 flex items-center gap-1 mt-2">
                    {syncing && <LoadingSpinner size="sm" className="mr-1" />}
                    {syncing
                      ? "Syncing queued entries..."
                      : `${pending} entry${pending === 1 ? "" : "ies"} pending`}
                  </p>
                )}
              </form>
>>>>>>> 62f6983f
            </TabsContent>

            <TabsContent value="history" className="space-y-4">
              {historyError && (
                <ErrorMessage
                  message={historyError}
                  onRetry={loadHistoricalEntries}
                />
              )}

              <div className="space-y-4">
                <div className="flex items-center gap-4">
                  <div className="flex-1">
                    <div className="relative">
                      <Search className="absolute left-3 top-1/2 transform -translate-y-1/2 h-4 w-4 text-gray-400" />
                      <Input
                        placeholder="Search your moments..."
                        value={searchTerm}
                        onChange={(e) => setSearchTerm(e.target.value)}
                        className="pl-10 bg-white/50"
                      />
                    </div>
                  </div>
                  <div className="flex items-center gap-2">
                    <Filter className="h-4 w-4" />
                    <span className="text-sm font-medium">Search:</span>
                  </div>
                </div>
              </div>

              <HistoryList
                entries={filteredHistoricalEntries}
                loading={loadingHistory}
                onEdit={(entry) => {
                  const newText = window.prompt("Edit entry", entry.text);
                  if (newText === null) return;
                  const tagsStr = window.prompt(
                    "Edit tags (comma separated)",
                    entry.tags.join(", "),
                  );
                  if (tagsStr === null) return;
                  void editEntry(entry, newText, tagsStr);
                }}
                onDelete={(entry) => void deleteEntry(entry)}
              />
            </TabsContent>
          </Tabs>
        </CardContent>
      </Card>
      <CreateJournalTemplateDialog
        open={templateDialogOpen}
        onOpenChange={setTemplateDialogOpen}
      />
    </div>
  );
}<|MERGE_RESOLUTION|>--- conflicted
+++ resolved
@@ -2,11 +2,6 @@
 import { Card, CardContent, CardHeader, CardTitle } from "@/components/ui/card";
 import { Input } from "@/components/ui/input";
 import { Tabs, TabsContent, TabsList, TabsTrigger } from "@/components/ui/tabs";
-<<<<<<< HEAD
-import { Calendar, Filter, History, Plus, Search } from "lucide-react";
-import { useState } from "react";
-import { useJournalEntries } from "../hooks/useJournalEntries";
-=======
 import { Textarea } from "@/components/ui/textarea";
 import {
   Calendar,
@@ -24,7 +19,6 @@
 import { useAsyncOperation } from "../hooks/useAsyncOperation";
 import { useOfflineJournal } from "../hooks/useOfflineJournal";
 import { useToast } from "../hooks/useToast";
->>>>>>> 62f6983f
 import { CreateJournalTemplateDialog } from "./CreateJournalTemplateDialog";
 import { EditableCopy } from "./EditableCopy";
 import { ErrorMessage } from "./ErrorMessage";
@@ -36,24 +30,6 @@
   const [searchTerm, setSearchTerm] = useState("");
   const [templateDialogOpen, setTemplateDialogOpen] = useState(false);
 
-<<<<<<< HEAD
-  const {
-    entryDate,
-    setEntryDate,
-    todayEntry,
-    historicalEntries,
-    submitJournalEntry,
-    editEntry,
-    deleteEntry,
-    loadTodayEntry,
-    loadHistoricalEntries,
-    loadingToday,
-    todayError,
-    loadingHistory,
-    historyError,
-    submitting,
-  } = useJournalEntries();
-=======
   const { showSuccess, showError } = useToast();
   const { createEntry, updateEntry, pending, syncing } = useOfflineJournal();
 
@@ -200,7 +176,6 @@
     e.preventDefault();
     await submitJournalEntry();
   };
->>>>>>> 62f6983f
 
   const filteredHistoricalEntries = historicalEntries.filter((entry) => {
     const term = searchTerm.toLowerCase();
@@ -267,15 +242,6 @@
               {todayError && (
                 <ErrorMessage message={todayError} onRetry={loadTodayEntry} />
               )}
-<<<<<<< HEAD
-              <JournalForm
-                initialText={todayEntry?.text}
-                initialTags={todayEntry?.tags || []}
-                initialDate={entryDate}
-                submitting={submitting}
-                onSubmit={submitJournalEntry}
-              />
-=======
 
               <form onSubmit={handleSubmit} className="space-y-6">
                 <div className="space-y-2">
@@ -340,7 +306,6 @@
                   </p>
                 )}
               </form>
->>>>>>> 62f6983f
             </TabsContent>
 
             <TabsContent value="history" className="space-y-4">
