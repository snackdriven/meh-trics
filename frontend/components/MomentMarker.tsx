<<<<<<< HEAD
=======
import { useEffect, useState } from "react";
>>>>>>> 0c81ec2d
import { Badge } from "@/components/ui/badge";
import { Button } from "@/components/ui/button";
import { Card, CardContent, CardHeader, CardTitle } from "@/components/ui/card";
import { Input } from "@/components/ui/input";
import { Label } from "@/components/ui/label";
import { Tabs, TabsContent, TabsList, TabsTrigger } from "@/components/ui/tabs";
import { Textarea } from "@/components/ui/textarea";
<<<<<<< HEAD
import { Calendar, Edit, Filter, History, Search, Trash2 } from "lucide-react";
import { useEffect, useState } from "react";
import ReactMarkdown from "react-markdown";
import backend from "~backend/client";
import type { JournalEntry } from "~backend/task/types";
import { useAsyncOperation } from "../hooks/useAsyncOperation";
import { useToast } from "../hooks/useToast";
import { EditableCopy } from "./EditableCopy";
import { ErrorMessage } from "./ErrorMessage";
import { LoadingSpinner } from "./LoadingSpinner";
=======
import {
  Calendar,
  History,
  Search,
  Filter,
  Edit,
  Trash2,
  Plus,
} from "lucide-react";
import ReactMarkdown from "react-markdown";
import { LoadingSpinner } from "./LoadingSpinner";
import { ErrorMessage } from "./ErrorMessage";
import { useAsyncOperation } from "../hooks/useAsyncOperation";
import { useToast } from "../hooks/useToast";
import backend from "~backend/client";
import type { JournalEntry } from "~backend/task/types";
import { CreateJournalTemplateDialog } from "./CreateJournalTemplateDialog";
import { EditableCopy } from "./EditableCopy";
>>>>>>> 0c81ec2d

export function MomentMarker() {
  const [text, setText] = useState("");
  const [tags, setTags] = useState("");
  const today = new Date().toISOString().split("T")[0];
  const [entryDate, setEntryDate] = useState(today);
  const [todayEntry, setTodayEntry] = useState<JournalEntry | null>(null);
  const [historicalEntries, setHistoricalEntries] = useState<JournalEntry[]>(
    [],
  );
  const [searchTerm, setSearchTerm] = useState("");
  const [templateDialogOpen, setTemplateDialogOpen] = useState(false);

  const { showSuccess, showError } = useToast();

  const {
    loading: loadingToday,
    error: todayError,
    execute: loadTodayEntry,
  } = useAsyncOperation(
    async () => {
      try {
        const entry = await backend.task.getJournalEntry({ date: today });
        setTodayEntry(entry);
        setText(entry.text);
        setTags(entry.tags.join(", "));
        return entry;
      } catch (error) {
        // Entry doesn't exist yet, that's fine
        setTodayEntry(null);
        setText("");
        setTags("");
        return null;
      }
    },
    undefined,
    (error) => {
      // Don't show error for missing journal entry
      if (!error.includes("not found")) {
        showError("Failed to load today's journal entry", "Loading Error");
      }
    },
  );

  const {
    loading: loadingHistory,
    error: historyError,
    execute: loadHistoricalEntries,
  } = useAsyncOperation(
    async () => {
      const thirtyDaysAgo = new Date();
      thirtyDaysAgo.setDate(thirtyDaysAgo.getDate() - 30);

      const response = await backend.task.listJournalEntries({
        startDate: thirtyDaysAgo.toISOString().split("T")[0],
        endDate: new Date().toISOString().split("T")[0],
        limit: 50,
      });

      setHistoricalEntries(response.entries);
      return response.entries;
    },
    undefined,
    (error) => showError("Failed to load journal history", "Loading Error"),
  );

  const { loading: submitting, execute: submitJournalEntry } =
    useAsyncOperation(
      async () => {
        if (!text.trim()) {
          throw new Error("Please write something to capture your moment");
        }

        const entry = await backend.task.createJournalEntry({
          date: entryDate ? new Date(entryDate) : undefined,
          text: text.trim(),
          tags: tags
            .split(",")
            .map((t) => t.trim())
            .filter(Boolean),
        });

        setTodayEntry(entry);

        // Update historical entries optimistically
        setHistoricalEntries((prev) => {
          const filtered = prev.filter(
            (e) =>
              new Date(e.date).toISOString().split("T")[0] !==
              (entryDate || today),
          );
          return [entry, ...filtered];
        });

        return entry;
      },
      () => showSuccess("Moment captured successfully! ✨"),
      (error) => showError(error, "Save Failed"),
    );

  const handleEditJournalEntry = async (entry: JournalEntry) => {
    const newText = window.prompt("Edit entry", entry.text);
    if (newText === null) return;
    const tagsStr = window.prompt(
      "Edit tags (comma separated)",
      entry.tags.join(", "),
    );
    if (tagsStr === null) return;
    try {
      const updated = await backend.task.updateJournalEntry({
        id: entry.id,
        text: newText.trim(),
        tags: tagsStr
          .split(",")
          .map((t) => t.trim())
          .filter(Boolean),
      });
      setHistoricalEntries((prev) =>
        prev.map((e) => (e.id === updated.id ? updated : e)),
      );
      showSuccess("Entry updated");
    } catch (err) {
      console.error(err);
      showError("Failed to update entry", "Update Error");
    }
  };

  const handleDeleteJournalEntry = async (entry: JournalEntry) => {
    try {
      await backend.task.deleteJournalEntry({ id: entry.id });
      setHistoricalEntries((prev) => prev.filter((e) => e.id !== entry.id));
      showSuccess("Entry deleted");
    } catch (err) {
      console.error(err);
      showError("Failed to delete entry", "Delete Error");
    }
  };

  useEffect(() => {
    loadTodayEntry();
  }, []);

  useEffect(() => {
    loadHistoricalEntries();
  }, []);

  const handleSubmit = async (e: React.FormEvent) => {
    e.preventDefault();
    await submitJournalEntry();
  };

  const filteredHistoricalEntries = historicalEntries.filter((entry) => {
    const term = searchTerm.toLowerCase();
    const matchesText = entry.text.toLowerCase().includes(term);
    const matchesTags = entry.tags.some((t) => t.toLowerCase().includes(term));
    return term === "" || matchesText || matchesTags;
  });

  const getEntryTags = (entry: JournalEntry) => entry.tags;

  if (loadingToday) {
    return (
      <Card className="">
        <CardContent className="p-8">
          <div className="flex items-center justify-center gap-2 text-gray-500">
            <LoadingSpinner />
            Loading your moment...
          </div>
        </CardContent>
      </Card>
    );
  }

  return (
    <div className="space-y-6">
      <Card className="">
        <CardHeader className="flex items-center justify-between">
          <EditableCopy
            defaultText="Short-form journaling to contextualize the day."
            as={CardTitle}
            className="text-2xl"
          />
          <Button
            onClick={() => setTemplateDialogOpen(true)}
            className="bg-gradient-to-r from-purple-600 to-pink-600 hover:from-purple-700 hover:to-pink-700"
          >
            <Plus className="h-4 w-4 mr-2" />
            Add Template
          </Button>
        </CardHeader>
        <CardContent>
          <Tabs defaultValue="today" className="w-full">
            <TabsList className="grid w-full grid-cols-2">
              <TabsTrigger value="today" className="flex items-center gap-2">
                <Calendar className="h-4 w-4" />
                Today's Moment
              </TabsTrigger>
              <TabsTrigger value="history" className="flex items-center gap-2">
                <History className="h-4 w-4" />
                History
              </TabsTrigger>
            </TabsList>

            <TabsContent value="today" className="space-y-6">
              {todayError && (
                <ErrorMessage message={todayError} onRetry={loadTodayEntry} />
              )}

              <form onSubmit={handleSubmit} className="space-y-6">
                <div className="space-y-2">
                  <Label htmlFor="momentText" className="flex flex-col gap-1">
                    <span className="text-base font-medium">Journal Entry</span>
                  </Label>
                  <Textarea
                    id="momentText"
                    value={text}
                    onChange={(e) => setText(e.target.value)}
                    rows={4}
                    className="bg-white/50 border-purple-200 focus:border-purple-400"
                  />
                </div>
                <div className="space-y-2">
                  <Label htmlFor="momentDate" className="flex flex-col gap-1">
                    <span className="text-base font-medium">
                      Date (optional)
                    </span>
                  </Label>
                  <Input
                    id="momentDate"
                    type="date"
                    value={entryDate}
                    onChange={(e) => setEntryDate(e.target.value)}
                  />
                </div>
                <div className="space-y-2">
                  <Label htmlFor="momentTags" className="flex flex-col gap-1">
                    <span className="text-base font-medium">
                      Tags (comma separated)
                    </span>
                  </Label>
                  <Input
                    id="momentTags"
                    value={tags}
                    onChange={(e) => setTags(e.target.value)}
                  />
                </div>

                <Button
                  type="submit"
                  disabled={submitting}
                  className="w-full bg-gradient-to-r from-purple-600 to-pink-600 hover:from-purple-700 hover:to-pink-700 text-white"
                  size="lg"
                >
                  {submitting ? (
                    <>
                      <LoadingSpinner size="sm" className="mr-2" />
                      Saving your moment...
                    </>
                  ) : (
                    "Capture Moment"
                  )}
                </Button>
              </form>
            </TabsContent>

            <TabsContent value="history" className="space-y-4">
              {historyError && (
                <ErrorMessage
                  message={historyError}
                  onRetry={loadHistoricalEntries}
                />
              )}

              <div className="space-y-4">
                <div className="flex items-center gap-4">
                  <div className="flex-1">
                    <div className="relative">
                      <Search className="absolute left-3 top-1/2 transform -translate-y-1/2 h-4 w-4 text-gray-400" />
                      <Input
                        placeholder="Search your moments..."
                        value={searchTerm}
                        onChange={(e) => setSearchTerm(e.target.value)}
                        className="pl-10 bg-white/50"
                      />
                    </div>
                  </div>
                  <div className="flex items-center gap-2">
                    <Filter className="h-4 w-4" />
                    <span className="text-sm font-medium">Search:</span>
                  </div>
                </div>
              </div>

              <div className="space-y-3">
                {loadingHistory ? (
                  <div className="flex items-center justify-center gap-2 text-gray-500 py-8">
                    <LoadingSpinner />
                    Loading history...
                  </div>
                ) : filteredHistoricalEntries.length === 0 ? (
                  <div className="text-center py-8 text-gray-500">
                    <p>No journal entries found.</p>
                  </div>
                ) : (
                  filteredHistoricalEntries.map((entry) => (
                    <Card key={entry.id} className="p-4 bg-white/50">
                      <div className="space-y-3">
                        <div className="flex items-center justify-between">
                          <div className="flex gap-2">
                            {getEntryTags(entry).map((tag) => (
                              <Badge
                                key={tag}
                                variant="outline"
                                className="text-xs bg-purple-50 text-purple-700 border-purple-200"
                              >
                                {tag}
                              </Badge>
                            ))}
                          </div>
                          <span className="text-sm text-gray-500">
                            {new Date(entry.date).toLocaleDateString("en-US", {
                              weekday: "short",
                              month: "short",
                              day: "numeric",
                            })}
                          </span>
                        </div>

                        <div className="prose prose-sm max-w-none text-gray-700">
                          <ReactMarkdown>{entry.text}</ReactMarkdown>
                        </div>
                        <div className="flex justify-end gap-2">
                          <Button
                            variant="ghost"
                            size="icon"
                            onClick={() => handleEditJournalEntry(entry)}
                          >
                            <Edit className="h-4 w-4" />
                          </Button>
                          <Button
                            variant="ghost"
                            size="icon"
                            onClick={() => handleDeleteJournalEntry(entry)}
                          >
                            <Trash2 className="h-4 w-4" />
                          </Button>
                        </div>
                      </div>
                    </Card>
                  ))
                )}
              </div>
            </TabsContent>
          </Tabs>
        </CardContent>
      </Card>
      <CreateJournalTemplateDialog
        open={templateDialogOpen}
        onOpenChange={setTemplateDialogOpen}
      />
    </div>
  );
}<|MERGE_RESOLUTION|>--- conflicted
+++ resolved
@@ -1,7 +1,4 @@
-<<<<<<< HEAD
-=======
 import { useEffect, useState } from "react";
->>>>>>> 0c81ec2d
 import { Badge } from "@/components/ui/badge";
 import { Button } from "@/components/ui/button";
 import { Card, CardContent, CardHeader, CardTitle } from "@/components/ui/card";
@@ -9,18 +6,6 @@
 import { Label } from "@/components/ui/label";
 import { Tabs, TabsContent, TabsList, TabsTrigger } from "@/components/ui/tabs";
 import { Textarea } from "@/components/ui/textarea";
-<<<<<<< HEAD
-import { Calendar, Edit, Filter, History, Search, Trash2 } from "lucide-react";
-import { useEffect, useState } from "react";
-import ReactMarkdown from "react-markdown";
-import backend from "~backend/client";
-import type { JournalEntry } from "~backend/task/types";
-import { useAsyncOperation } from "../hooks/useAsyncOperation";
-import { useToast } from "../hooks/useToast";
-import { EditableCopy } from "./EditableCopy";
-import { ErrorMessage } from "./ErrorMessage";
-import { LoadingSpinner } from "./LoadingSpinner";
-=======
 import {
   Calendar,
   History,
@@ -39,7 +24,6 @@
 import type { JournalEntry } from "~backend/task/types";
 import { CreateJournalTemplateDialog } from "./CreateJournalTemplateDialog";
 import { EditableCopy } from "./EditableCopy";
->>>>>>> 0c81ec2d
 
 export function MomentMarker() {
   const [text, setText] = useState("");
