--- conflicted
+++ resolved
@@ -1,22 +1,3 @@
-<<<<<<< HEAD
-import { Badge } from "@/components/ui/badge";
-import { Button } from "@/components/ui/button";
-import { Card, CardContent, CardHeader, CardTitle } from "@/components/ui/card";
-import { Tabs, TabsContent, TabsList, TabsTrigger } from "@/components/ui/tabs";
-import { Filter, Plus } from "lucide-react";
-import { useEffect, useState } from "react";
-import backend from "~backend/client";
-import type { EnergyLevel, Task, TaskStatus } from "~backend/task/types";
-import { useAsyncOperation } from "../hooks/useAsyncOperation";
-import { useToast } from "../hooks/useToast";
-import { CreateTaskDialog } from "./CreateTaskDialog";
-import { EditableCopy } from "./EditableCopy";
-import { ErrorMessage } from "./ErrorMessage";
-import { LoadingSpinner } from "./LoadingSpinner";
-import { RecurringTasksView } from "./RecurringTasksView";
-import { TaskFilters } from "./TaskFilters";
-import { TaskList } from "./TaskList";
-=======
 import { useState } from 'react';
 import { Card, CardContent } from '@/components/ui/card';
 import { TaskList } from './TaskList';
@@ -28,7 +9,6 @@
 import { TaskBulkActions } from './TaskBulkActions';
 import { TaskTabs } from './TaskTabs';
 import { useTasks } from '../hooks/useTasks';
->>>>>>> 0c81ec2d
 
 export function TaskTracker() {
   const [isCreateDialogOpen, setIsCreateDialogOpen] = useState(false);
