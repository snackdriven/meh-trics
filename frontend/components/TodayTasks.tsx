--- conflicted
+++ resolved
@@ -110,70 +110,6 @@
             }
           >
             Sort: {sortBy === "priority" ? "Urgency" : "Created"}
-<<<<<<< HEAD
-          </Button>
-        </div>
-      </CardHeader>
-      <CardContent>
-        {selectedIds.length > 0 && (
-          <div className="mb-2 flex gap-2 items-center">
-            <span className="text-sm text-gray-600">
-              {selectedIds.length} selected
-            </span>
-            <Button size="sm" onClick={bulkComplete}>
-              <CheckSquare className="h-4 w-4 mr-1" />
-              Complete
-            </Button>
-            <Button size="sm" onClick={bulkReschedule}>
-              <Clock className="h-4 w-4 mr-1" />
-              Reschedule
-            </Button>
-          </div>
-        )}
-        {tasks.length === 0 ? (
-          <p className="text-gray-500 text-center py-4">No tasks due</p>
-        ) : (
-          <div className="space-y-3">
-            {tasks.map((task) => (
-              <div
-                key={task.id}
-                className="p-3 border rounded-lg flex items-start gap-2"
-              >
-                <Checkbox
-                  checked={selectedIds.includes(task.id)}
-                  onCheckedChange={(c) => toggleSelect(task.id, !!c)}
-                />
-                <div className="flex-1">
-                  <div className="flex justify-between mb-1">
-                    <h4 className="font-medium">{task.title}</h4>
-                    <Select
-                      value={task.status}
-                      onValueChange={(v) =>
-                        handleStatusChange(task.id, v as TaskStatus)
-                      }
-                    >
-                      <SelectTrigger className="w-28">
-                        <SelectValue />
-                      </SelectTrigger>
-                      <SelectContent>
-                        <SelectItem value="todo">To Do</SelectItem>
-                        <SelectItem value="in_progress">In Progress</SelectItem>
-                        <SelectItem value="done">Done</SelectItem>
-                      </SelectContent>
-                    </Select>
-                  </div>
-                  {task.description && (
-                    <p className="text-sm text-gray-600 mb-2">
-                      {task.description}
-                    </p>
-                  )}
-                  <div className="flex flex-wrap gap-1">
-                    {task.tags.map((t) => (
-                      <Badge key={t} variant="outline" className="text-xs">
-                        {t}
-                      </Badge>
-                    ))}
-=======
           </Button>
           <Button variant="ghost" size="icon" onClick={toggle}>
             {collapsed ? (
@@ -247,7 +183,6 @@
                         </Badge>
                       ))}
                     </div>
->>>>>>> 0c81ec2d
                   </div>
                 </div>
               ))}
