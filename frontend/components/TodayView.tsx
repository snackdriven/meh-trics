<<<<<<< HEAD
import { useState, useEffect } from 'react';
import { Card, CardContent, CardHeader, CardTitle } from '@/components/ui/card';
import { Button } from '@/components/ui/button';
import { Badge } from '@/components/ui/badge';
import { Textarea } from '@/components/ui/textarea';
import { Input } from '@/components/ui/input';
import { Label } from '@/components/ui/label';
import {
  Select,
  SelectContent,
  SelectItem,
  SelectTrigger,
  SelectValue,
} from '@/components/ui/select';
import { Brain, Target, Plus, Minus } from 'lucide-react';
import { useToast } from '../hooks/useToast';
import { MoodSnapshot } from './MoodSnapshot';
import { TodayTasks } from './TodayTasks';
import backend from '~backend/client';
=======
import { useState, useEffect } from "react";
import { Card, CardContent, CardHeader, CardTitle } from "@/components/ui/card";
import { Button } from "@/components/ui/button";
import { Badge } from "@/components/ui/badge";
import { Textarea } from "@/components/ui/textarea";
import { Input } from "@/components/ui/input";
import { Label } from "@/components/ui/label";
import { Select, SelectContent, SelectItem, SelectTrigger, SelectValue } from "@/components/ui/select";
import { Brain, Target, Calendar, Plus, Minus } from "lucide-react";
import { useToast } from "../hooks/useToast";
import { MoodSnapshot } from "./MoodSnapshot";
import backend from "~backend/client";
>>>>>>> bffa5015
import type {
  MoodEntry,
  JournalEntry,
  HabitEntry,
  Habit,
<<<<<<< HEAD
} from '~backend/task/types';

export function TodayView() {
=======
  TaskStatus,
} from "~backend/task/types";

export function TodayView() {
  const [tasks, setTasks] = useState<Task[]>([]);
>>>>>>> bffa5015
  const [moodEntry, setMoodEntry] = useState<MoodEntry | null>(null);
  const [journalEntry, setJournalEntry] = useState<JournalEntry | null>(null);
  const [habits, setHabits] = useState<Habit[]>([]);
  const [habitEntries, setHabitEntries] = useState<Record<number, HabitEntry>>(
    {},
  );
  const [habitCounts, setHabitCounts] = useState<Record<number, number>>({});
  const [habitNotes, setHabitNotes] = useState<Record<number, string>>({});
<<<<<<< HEAD
  const [journalText, setJournalText] = useState('');
  const [journalTags, setJournalTags] = useState('');
=======
  const [journalText, setJournalText] = useState("");
  const [journalTags, setJournalTags] = useState("");
>>>>>>> bffa5015
  const [isLoading, setIsLoading] = useState(true);

  const { showSuccess, showError } = useToast();
  const date = new Date();
  const dateStr = date.toISOString().split('T')[0];

  const loadData = async () => {
    try {
      const [moodRes, habitEntriesRes, habitsRes] = await Promise.all([
        backend.task.listMoodEntries({
          startDate: dateStr,
          endDate: dateStr,
        }),
        backend.task.listHabitEntries({
          startDate: dateStr,
          endDate: dateStr,
        }),
        backend.task.listHabits(),
      ]);

      const dayMood =
        moodRes.entries.sort(
          (a, b) =>
            new Date(b.createdAt).getTime() - new Date(a.createdAt).getTime(),
        )[0] || null;
      setMoodEntry(dayMood);

      try {
        const journal = await backend.task.getJournalEntry({ date: dateStr });
        setJournalEntry(journal);
        setJournalText(journal.text);
        setJournalTags(journal.tags.join(', '));
      } catch (_) {
        setJournalEntry(null);
        setJournalText('');
        setJournalTags('');
      }

      setHabits(habitsRes.habits);
      const habitMap: Record<number, HabitEntry> = {};
      const countsMap: Record<number, number> = {};
      const notesMap: Record<number, string> = {};

      habitEntriesRes.entries.forEach((entry) => {
        habitMap[entry.habitId] = entry;
        countsMap[entry.habitId] = entry.count;
        notesMap[entry.habitId] = entry.notes || '';
      });

      habitsRes.habits.forEach((habit) => {
        if (!(habit.id in countsMap)) {
          countsMap[habit.id] = 0;
          notesMap[habit.id] = '';
        }
      });

      setHabitEntries(habitMap);
      setHabitCounts(countsMap);
      setHabitNotes(notesMap);
    } catch (error) {
      console.error('Failed to load today data:', error);
      showError('Failed to load today data', 'Loading Error');
    } finally {
      setIsLoading(false);
    }
  };

  useEffect(() => {
    loadData();
  }, []);

<<<<<<< HEAD
=======

>>>>>>> bffa5015
  const saveJournalEntry = async () => {
    try {
      const entry = await backend.task.createJournalEntry({
        date,
        text: journalText.trim(),
        tags: journalTags
          .split(',')
          .map((t) => t.trim())
          .filter(Boolean),
        moodId: moodEntry?.id,
      });
      setJournalEntry(entry);
      showSuccess('Journal saved!');
    } catch (error) {
      console.error('Failed to save journal entry:', error);
      showError('Failed to save journal', 'Save Error');
    }
  };

  const updateHabitEntry = async (
    habitId: number,
    count: number,
    notes: string,
  ) => {
    try {
      await backend.task.createHabitEntry({
        habitId,
        date,
        count,
        notes: notes.trim() || undefined,
      });
      showSuccess('Habit updated');
    } catch (error) {
      console.error('Failed to update habit entry:', error);
      showError('Failed to update habit', 'Update Error');
      loadData();
    }
  };

  const handleHabitCountChange = (habitId: number, newCount: number) => {
    const count = Math.max(0, newCount);
    setHabitCounts((prev) => ({ ...prev, [habitId]: count }));
    const notes = habitNotes[habitId] || '';
    updateHabitEntry(habitId, count, notes);
  };

<<<<<<< HEAD
=======
  const handleTaskStatusChange = async (taskId: number, newStatus: TaskStatus) => {
    setTasks(prev => prev.map(task =>
      task.id === taskId ? { ...task, status: newStatus } : task
    ));
    try {
      await backend.task.updateTask({ id: taskId, status: newStatus });
      showSuccess("Task updated");
    } catch (error) {
      console.error("Failed to update task:", error);
      showError("Failed to update task", "Update Error");
      loadData();
    }
  };

>>>>>>> bffa5015

  if (isLoading) {
    return <div className="text-center py-8 text-gray-500">Loading...</div>;
  }

  return (
    <div className="space-y-6">
      <MoodSnapshot onEntryChange={setMoodEntry} />

      <Card>
        <CardHeader>
          <CardTitle className="flex items-center gap-2">
            <Brain className="h-4 w-4" /> Journal Entry
          </CardTitle>
        </CardHeader>
        <CardContent className="space-y-4">
          <div>
            <Label htmlFor="journalText">Entry</Label>
            <Textarea
              id="journalText"
              value={journalText}
              onChange={(e) => setJournalText(e.target.value)}
              rows={4}
            />
          </div>
          <div>
            <Label htmlFor="journalTags">Tags (comma separated)</Label>
            <Input
              id="journalTags"
              value={journalTags}
              onChange={(e) => setJournalTags(e.target.value)}
            />
          </div>
          <Button onClick={saveJournalEntry} className="w-full">
            Save Journal Entry
          </Button>
        </CardContent>
      </Card>

      <Card>
        <CardHeader>
          <CardTitle className="flex items-center gap-2">
            <Target className="h-4 w-4" /> Habits
          </CardTitle>
        </CardHeader>
        <CardContent className="space-y-4">
          {habits.map((habit) => {
            const count = habitCounts[habit.id] || 0;
            const notes = habitNotes[habit.id] || '';
            const isCompleted = count >= habit.targetCount;
            return (
              <div key={habit.id} className="p-4 border rounded-lg space-y-3">
                <div className="flex items-center justify-between">
                  <h4 className="font-medium">{habit.name}</h4>
                  <Badge variant={isCompleted ? 'default' : 'outline'}>
                    {habit.frequency}
                  </Badge>
                </div>
                <div className="flex items-center gap-2">
                  <Button
                    variant="outline"
                    size="sm"
                    onClick={() => handleHabitCountChange(habit.id, count - 1)}
                    disabled={count <= 0}
                  >
                    <Minus className="h-4 w-4" />
                  </Button>
                  <Input
                    type="number"
                    min="0"
                    value={count}
                    onChange={(e) =>
                      handleHabitCountChange(
                        habit.id,
                        parseInt(e.target.value) || 0,
                      )
                    }
                    className="w-20 text-center"
                  />
                  <Button
                    variant="outline"
                    size="sm"
                    onClick={() => handleHabitCountChange(habit.id, count + 1)}
                  >
                    <Plus className="h-4 w-4" />
                  </Button>
                  <span className="text-sm text-gray-600">
                    / {habit.targetCount} {isCompleted && '✓'}
                  </span>
                </div>
                <Textarea
                  value={notes}
                  onChange={(e) =>
                    setHabitNotes((prev) => ({
                      ...prev,
                      [habit.id]: e.target.value,
                    }))
                  }
                  onBlur={() => updateHabitEntry(habit.id, count, notes)}
                  rows={2}
                />
              </div>
            );
          })}
        </CardContent>
      </Card>

      <TodayTasks date={dateStr} />
    </div>
  );
}<|MERGE_RESOLUTION|>--- conflicted
+++ resolved
@@ -1,24 +1,3 @@
-<<<<<<< HEAD
-import { useState, useEffect } from 'react';
-import { Card, CardContent, CardHeader, CardTitle } from '@/components/ui/card';
-import { Button } from '@/components/ui/button';
-import { Badge } from '@/components/ui/badge';
-import { Textarea } from '@/components/ui/textarea';
-import { Input } from '@/components/ui/input';
-import { Label } from '@/components/ui/label';
-import {
-  Select,
-  SelectContent,
-  SelectItem,
-  SelectTrigger,
-  SelectValue,
-} from '@/components/ui/select';
-import { Brain, Target, Plus, Minus } from 'lucide-react';
-import { useToast } from '../hooks/useToast';
-import { MoodSnapshot } from './MoodSnapshot';
-import { TodayTasks } from './TodayTasks';
-import backend from '~backend/client';
-=======
 import { useState, useEffect } from "react";
 import { Card, CardContent, CardHeader, CardTitle } from "@/components/ui/card";
 import { Button } from "@/components/ui/button";
@@ -31,23 +10,16 @@
 import { useToast } from "../hooks/useToast";
 import { MoodSnapshot } from "./MoodSnapshot";
 import backend from "~backend/client";
->>>>>>> bffa5015
 import type {
   MoodEntry,
   JournalEntry,
   HabitEntry,
   Habit,
-<<<<<<< HEAD
-} from '~backend/task/types';
-
-export function TodayView() {
-=======
   TaskStatus,
 } from "~backend/task/types";
 
 export function TodayView() {
   const [tasks, setTasks] = useState<Task[]>([]);
->>>>>>> bffa5015
   const [moodEntry, setMoodEntry] = useState<MoodEntry | null>(null);
   const [journalEntry, setJournalEntry] = useState<JournalEntry | null>(null);
   const [habits, setHabits] = useState<Habit[]>([]);
@@ -56,13 +28,8 @@
   );
   const [habitCounts, setHabitCounts] = useState<Record<number, number>>({});
   const [habitNotes, setHabitNotes] = useState<Record<number, string>>({});
-<<<<<<< HEAD
-  const [journalText, setJournalText] = useState('');
-  const [journalTags, setJournalTags] = useState('');
-=======
   const [journalText, setJournalText] = useState("");
   const [journalTags, setJournalTags] = useState("");
->>>>>>> bffa5015
   const [isLoading, setIsLoading] = useState(true);
 
   const { showSuccess, showError } = useToast();
@@ -134,10 +101,6 @@
     loadData();
   }, []);
 
-<<<<<<< HEAD
-=======
-
->>>>>>> bffa5015
   const saveJournalEntry = async () => {
     try {
       const entry = await backend.task.createJournalEntry({
@@ -184,8 +147,6 @@
     updateHabitEntry(habitId, count, notes);
   };
 
-<<<<<<< HEAD
-=======
   const handleTaskStatusChange = async (taskId: number, newStatus: TaskStatus) => {
     setTasks(prev => prev.map(task =>
       task.id === taskId ? { ...task, status: newStatus } : task
@@ -200,7 +161,6 @@
     }
   };
 
->>>>>>> bffa5015
 
   if (isLoading) {
     return <div className="text-center py-8 text-gray-500">Loading...</div>;
