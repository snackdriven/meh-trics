--- conflicted
+++ resolved
@@ -40,30 +40,14 @@
   const loadData = async () => {
     try {
       const [moodRes, habitEntriesRes, habitsRes] = await Promise.all([
-<<<<<<< HEAD
-        backend.task.listMoodEntries({
-          startDate: dateStr,
-          endDate: dateStr,
-        }),
-        backend.task.listHabitEntries({
-          startDate: dateStr,
-          endDate: dateStr,
-        }),
-=======
         backend.task.listMoodEntries({ startDate: dateStr, endDate: dateStr }),
         backend.task.listHabitEntries({ startDate: dateStr, endDate: dateStr }),
->>>>>>> 7602a489
         backend.task.listHabits(),
       ]);
 
       const dayMood =
         moodRes.entries.sort(
-<<<<<<< HEAD
-          (a, b) =>
-            new Date(b.createdAt).getTime() - new Date(a.createdAt).getTime(),
-=======
           (a, b) => new Date(b.createdAt).getTime() - new Date(a.createdAt).getTime(),
->>>>>>> 7602a489
         )[0] || null;
       setMoodEntry(dayMood);
 
@@ -116,14 +100,7 @@
       const entry = await backend.task.createJournalEntry({
         date,
         text: journalText.trim(),
-<<<<<<< HEAD
-        tags: journalTags
-          .split(',')
-          .map((t) => t.trim())
-          .filter(Boolean),
-=======
         tags: journalTags.split(",").map((t) => t.trim()).filter(Boolean),
->>>>>>> 7602a489
         moodId: moodEntry?.id,
       });
       setJournalEntry(entry);
@@ -157,11 +134,7 @@
   const handleHabitCountChange = (habitId: number, newCount: number) => {
     const count = Math.max(0, newCount);
     setHabitCounts((prev) => ({ ...prev, [habitId]: count }));
-<<<<<<< HEAD
-    const notes = habitNotes[habitId] || '';
-=======
     const notes = habitNotes[habitId] || "";
->>>>>>> 7602a489
     updateHabitEntry(habitId, count, notes);
   };
 
@@ -187,37 +160,6 @@
   return (
     <div className="space-y-6">
       <MoodSnapshot onEntryChange={setMoodEntry} />
-
-      <Card>
-        <CardHeader>
-          <CardTitle className="flex items-center gap-2">
-<<<<<<< HEAD
-            <Brain className="h-4 w-4" /> Journal Entry
-          </CardTitle>
-        </CardHeader>
-        <CardContent className="space-y-4">
-          <div>
-            <Label htmlFor="journalText">Entry</Label>
-            <Textarea
-              id="journalText"
-              value={journalText}
-              onChange={(e) => setJournalText(e.target.value)}
-              rows={4}
-            />
-          </div>
-          <div>
-            <Label htmlFor="journalTags">Tags (comma separated)</Label>
-            <Input
-              id="journalTags"
-              value={journalTags}
-              onChange={(e) => setJournalTags(e.target.value)}
-            />
-          </div>
-          <Button onClick={saveJournalEntry} className="w-full">
-            Save Journal Entry
-          </Button>
-        </CardContent>
-      </Card>
 
       <Card>
         <CardHeader>
@@ -226,12 +168,6 @@
           </CardTitle>
         </CardHeader>
         <CardContent className="space-y-4">
-=======
-            <Target className="h-4 w-4" /> Habits
-          </CardTitle>
-        </CardHeader>
-        <CardContent className="space-y-4">
->>>>>>> 7602a489
           {habits.map((habit) => {
             const count = habitCounts[habit.id] || 0;
             const notes = habitNotes[habit.id] || '';
@@ -272,26 +208,11 @@
                   >
                     <Plus className="h-4 w-4" />
                   </Button>
-<<<<<<< HEAD
-                  <span className="text-sm text-gray-600">
-                    / {habit.targetCount} {isCompleted && '✓'}
-                  </span>
-                </div>
-                <Textarea
-                  value={notes}
-                  onChange={(e) =>
-                    setHabitNotes((prev) => ({
-                      ...prev,
-                      [habit.id]: e.target.value,
-                    }))
-                  }
-=======
                   <span className="text-sm text-gray-600">/ {habit.targetCount}{isCompleted && "✓"}</span>
                 </div>
                 <Textarea
                   value={notes}
                   onChange={(e) => setHabitNotes((prev) => ({ ...prev, [habit.id]: e.target.value }))}
->>>>>>> 7602a489
                   onBlur={() => updateHabitEntry(habit.id, count, notes)}
                   rows={2}
                 />
