import { Badge } from "@/components/ui/badge";
import { Button } from "@/components/ui/button";
import { Card, CardContent, CardHeader, CardTitle } from "@/components/ui/card";
import { Input } from "@/components/ui/input";
import {
  Select,
  SelectContent,
  SelectItem,
  SelectTrigger,
  SelectValue,
} from "@/components/ui/select";
import { Textarea } from "@/components/ui/textarea";
<<<<<<< HEAD
import { Minus, Plus, Target } from "lucide-react";
import { useEffect, useState } from "react";
import backend from "~backend/client";
import type {
  Habit,
  HabitEntry,
  JournalEntry,
  MoodEntry,
  Task,
  TaskStatus,
} from "~backend/task/types";
=======
import {
  Select,
  SelectContent,
  SelectItem,
  SelectTrigger,
  SelectValue,
} from "@/components/ui/select";
import { Target, Plus, Minus, ChevronDown, ChevronRight } from "lucide-react";
>>>>>>> 0c81ec2d
import { useToast } from "../hooks/useToast";
import { JournalEntryForm } from "./JournalEntryForm";
<<<<<<< HEAD
import { MoodSnapshot } from "./MoodSnapshot";
=======
import backend from "~backend/client";
import type {
  MoodEntry,
  HabitEntry,
  Habit,
  TaskStatus,
  JournalEntry,
  Task,
} from "~backend/task/types";
>>>>>>> 0c81ec2d
import { TodayTasks } from "./TodayTasks";
import { useCollapse } from "../hooks/useCollapse";

export function TodayView() {
  const [tasks, setTasks] = useState<Task[]>([]);
  const [moodEntry, setMoodEntry] = useState<MoodEntry | null>(null);
  const [journalEntry, setJournalEntry] = useState<JournalEntry | null>(null);
  const [habits, setHabits] = useState<Habit[]>([]);
  const [habitEntries, setHabitEntries] = useState<Record<number, HabitEntry>>(
    {},
  );
  const [habitCounts, setHabitCounts] = useState<Record<number, number>>({});
  const [habitNotes, setHabitNotes] = useState<Record<number, string>>({});
  const [isLoading, setIsLoading] = useState(true);
  const habitsCollapse = useCollapse("today_habits");

  const { showSuccess, showError } = useToast();
  const date = new Date();
  const dateStr = date.toISOString().split("T")[0];

  const loadData = async () => {
    try {
      const [moodRes, habitEntriesRes, habitsRes] = await Promise.all([
        backend.task.listMoodEntries({ startDate: dateStr, endDate: dateStr }),
        backend.task.listHabitEntries({ startDate: dateStr, endDate: dateStr }),
        backend.task.listHabits(),
      ]);

      const dayMood =
        moodRes.entries.sort(
          (a, b) =>
            new Date(b.createdAt).getTime() - new Date(a.createdAt).getTime(),
        )[0] || null;
      setMoodEntry(dayMood);

      try {
        const journal = await backend.task.getJournalEntry({ date: dateStr });
        setJournalEntry(journal);
      } catch {
        setJournalEntry(null);
      }

      setHabits(habitsRes.habits);
      const habitMap: Record<number, HabitEntry> = {};
      const countsMap: Record<number, number> = {};
      const notesMap: Record<number, string> = {};

      habitEntriesRes.entries.forEach((entry) => {
        habitMap[entry.habitId] = entry;
        countsMap[entry.habitId] = entry.count;
        notesMap[entry.habitId] = entry.notes || "";
      });

      habitsRes.habits.forEach((habit) => {
        if (!(habit.id in countsMap)) {
          countsMap[habit.id] = 0;
          notesMap[habit.id] = "";
        }
      });

      setHabitEntries(habitMap);
      setHabitCounts(countsMap);
      setHabitNotes(notesMap);
    } catch (error) {
      console.error("Failed to load today data:", error);
      showError("Failed to load today data", "Loading Error");
    } finally {
      setIsLoading(false);
    }
  };

  useEffect(() => {
    loadData();
  }, []);

  const updateHabitEntry = async (
    habitId: number,
    count: number,
    notes: string,
  ) => {
    try {
      await backend.task.createHabitEntry({
        habitId,
        date,
        count,
        notes: notes.trim() || undefined,
      });
      showSuccess("Habit updated");
    } catch (error) {
      console.error("Failed to update habit entry:", error);
      showError("Failed to update habit", "Update Error");
      loadData();
    }
  };

  const handleHabitCountChange = (habitId: number, newCount: number) => {
    const count = Math.max(0, newCount);
    setHabitCounts((prev) => ({ ...prev, [habitId]: count }));
    const notes = habitNotes[habitId] || "";
    updateHabitEntry(habitId, count, notes);
  };

  const handleTaskStatusChange = async (
    taskId: number,
    newStatus: TaskStatus,
  ) => {
    setTasks((prev) =>
      prev.map((task) =>
        task.id === taskId ? { ...task, status: newStatus } : task,
      ),
    );
    try {
      await backend.task.updateTask({ id: taskId, status: newStatus });
      showSuccess("Task updated");
    } catch (error) {
      console.error("Failed to update task:", error);
      showError("Failed to update task", "Update Error");
      loadData();
    }
  };

  if (isLoading) {
    return <div className="text-center py-8 text-gray-500">Loading...</div>;
  }

  return (
    <div className="space-y-6">
      <MoodSnapshot onEntryChange={setMoodEntry} />
      <JournalEntryForm
        date={date}
        moodId={moodEntry?.id}
        onEntryCreated={setJournalEntry}
      />

      <Card>
        <CardHeader className="flex items-center justify-between">
          <CardTitle className="flex items-center gap-2">
            <Target className="h-4 w-4" /> Habits
          </CardTitle>
          <Button variant="ghost" size="icon" onClick={habitsCollapse.toggle}>
            {habitsCollapse.collapsed ? (
              <ChevronRight className="h-4 w-4" />
            ) : (
              <ChevronDown className="h-4 w-4" />
            )}
          </Button>
        </CardHeader>
<<<<<<< HEAD
        <CardContent className="space-y-4">
          {habits.map((habit) => {
            const count = habitCounts[habit.id] || 0;
            const notes = habitNotes[habit.id] || "";
            const isCompleted = count >= habit.targetCount;
            return (
              <div key={habit.id} className="p-4 border rounded-lg space-y-3">
                <div className="flex items-center justify-between">
                  <h4 className="font-medium">{habit.name}</h4>
                  <Badge variant={isCompleted ? "default" : "outline"}>
                    {habit.frequency}
                  </Badge>
                </div>
                <div className="flex items-center gap-2">
                  <Button
                    variant="outline"
                    size="sm"
                    onClick={() => handleHabitCountChange(habit.id, count - 1)}
                    disabled={count <= 0}
                  >
                    <Minus className="h-4 w-4" />
                  </Button>
                  <Input
                    type="number"
                    min="0"
                    value={count}
                    onChange={(e) =>
                      handleHabitCountChange(
                        habit.id,
                        parseInt(e.target.value) || 0,
                      )
=======
        {!habitsCollapse.collapsed && (
          <CardContent className="space-y-4">
            {habits.map((habit) => {
              const count = habitCounts[habit.id] || 0;
              const notes = habitNotes[habit.id] || "";
              const isCompleted = count >= habit.targetCount;
              return (
                <div key={habit.id} className="p-4 border rounded-lg space-y-3">
                  <div className="flex items-center justify-between">
                    <h4 className="font-medium">{habit.name}</h4>
                    <Badge variant={isCompleted ? "default" : "outline"}>
                      {habit.frequency}
                    </Badge>
                  </div>
                  <div className="flex items-center gap-2">
                    <Button
                      variant="outline"
                      size="sm"
                      onClick={() =>
                        handleHabitCountChange(habit.id, count - 1)
                      }
                      disabled={count <= 0}
                    >
                      <Minus className="h-4 w-4" />
                    </Button>
                    <Input
                      type="number"
                      min="0"
                      value={count}
                      onChange={(e) =>
                        handleHabitCountChange(
                          habit.id,
                          parseInt(e.target.value) || 0,
                        )
                      }
                      className="w-20 text-center"
                    />
                    <Button
                      variant="outline"
                      size="sm"
                      onClick={() =>
                        handleHabitCountChange(habit.id, count + 1)
                      }
                    >
                      <Plus className="h-4 w-4" />
                    </Button>
                    <span className="text-sm text-gray-600">
                      / {habit.targetCount}
                      {isCompleted && "✓"}
                    </span>
                  </div>
                  <Textarea
                    value={notes}
                    onChange={(e) =>
                      setHabitNotes((prev) => ({
                        ...prev,
                        [habit.id]: e.target.value,
                      }))
>>>>>>> 0c81ec2d
                    }
                    onBlur={() => updateHabitEntry(habit.id, count, notes)}
                    rows={2}
                  />
                </div>
<<<<<<< HEAD
                <Textarea
                  value={notes}
                  onChange={(e) =>
                    setHabitNotes((prev) => ({
                      ...prev,
                      [habit.id]: e.target.value,
                    }))
                  }
                  onBlur={() => updateHabitEntry(habit.id, count, notes)}
                  rows={2}
                />
              </div>
            );
          })}
        </CardContent>
=======
              );
            })}
          </CardContent>
        )}
>>>>>>> 0c81ec2d
      </Card>

      <TodayTasks date={dateStr} />
    </div>
  );
}<|MERGE_RESOLUTION|>--- conflicted
+++ resolved
@@ -10,19 +10,6 @@
   SelectValue,
 } from "@/components/ui/select";
 import { Textarea } from "@/components/ui/textarea";
-<<<<<<< HEAD
-import { Minus, Plus, Target } from "lucide-react";
-import { useEffect, useState } from "react";
-import backend from "~backend/client";
-import type {
-  Habit,
-  HabitEntry,
-  JournalEntry,
-  MoodEntry,
-  Task,
-  TaskStatus,
-} from "~backend/task/types";
-=======
 import {
   Select,
   SelectContent,
@@ -31,12 +18,9 @@
   SelectValue,
 } from "@/components/ui/select";
 import { Target, Plus, Minus, ChevronDown, ChevronRight } from "lucide-react";
->>>>>>> 0c81ec2d
 import { useToast } from "../hooks/useToast";
+import { MoodSnapshot } from "./MoodSnapshot";
 import { JournalEntryForm } from "./JournalEntryForm";
-<<<<<<< HEAD
-import { MoodSnapshot } from "./MoodSnapshot";
-=======
 import backend from "~backend/client";
 import type {
   MoodEntry,
@@ -46,7 +30,6 @@
   JournalEntry,
   Task,
 } from "~backend/task/types";
->>>>>>> 0c81ec2d
 import { TodayTasks } from "./TodayTasks";
 import { useCollapse } from "../hooks/useCollapse";
 
@@ -194,39 +177,6 @@
             )}
           </Button>
         </CardHeader>
-<<<<<<< HEAD
-        <CardContent className="space-y-4">
-          {habits.map((habit) => {
-            const count = habitCounts[habit.id] || 0;
-            const notes = habitNotes[habit.id] || "";
-            const isCompleted = count >= habit.targetCount;
-            return (
-              <div key={habit.id} className="p-4 border rounded-lg space-y-3">
-                <div className="flex items-center justify-between">
-                  <h4 className="font-medium">{habit.name}</h4>
-                  <Badge variant={isCompleted ? "default" : "outline"}>
-                    {habit.frequency}
-                  </Badge>
-                </div>
-                <div className="flex items-center gap-2">
-                  <Button
-                    variant="outline"
-                    size="sm"
-                    onClick={() => handleHabitCountChange(habit.id, count - 1)}
-                    disabled={count <= 0}
-                  >
-                    <Minus className="h-4 w-4" />
-                  </Button>
-                  <Input
-                    type="number"
-                    min="0"
-                    value={count}
-                    onChange={(e) =>
-                      handleHabitCountChange(
-                        habit.id,
-                        parseInt(e.target.value) || 0,
-                      )
-=======
         {!habitsCollapse.collapsed && (
           <CardContent className="space-y-4">
             {habits.map((habit) => {
@@ -285,34 +235,15 @@
                         ...prev,
                         [habit.id]: e.target.value,
                       }))
->>>>>>> 0c81ec2d
                     }
                     onBlur={() => updateHabitEntry(habit.id, count, notes)}
                     rows={2}
                   />
                 </div>
-<<<<<<< HEAD
-                <Textarea
-                  value={notes}
-                  onChange={(e) =>
-                    setHabitNotes((prev) => ({
-                      ...prev,
-                      [habit.id]: e.target.value,
-                    }))
-                  }
-                  onBlur={() => updateHabitEntry(habit.id, count, notes)}
-                  rows={2}
-                />
-              </div>
-            );
-          })}
-        </CardContent>
-=======
               );
             })}
           </CardContent>
         )}
->>>>>>> 0c81ec2d
       </Card>
 
       <TodayTasks date={dateStr} />
